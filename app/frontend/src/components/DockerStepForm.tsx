// SPDX-License-Identifier: Apache-2.0
// SPDX-FileCopyrightText: © 2025 Tenstorrent AI ULC

import { Button } from "./ui/button";
import { StepperFormActions } from "./StepperFormActions";
import { useStepper } from "./ui/stepper";
import { useEffect, useState } from "react";
import { Progress } from "./ui/progress";
import { Card, CardHeader, CardTitle, CardContent } from "./ui/card";
import StatusBadge from "./StatusBadge";
import { Alert, AlertTitle, AlertDescription } from "./ui/alert";
import {
  Tooltip,
  TooltipTrigger,
  TooltipContent,
  TooltipProvider,
} from "./ui/tooltip";
import { Loader2, Trash2, Download, XCircle, HardDrive } from "lucide-react";
import { FaDocker } from "react-icons/fa";
const dockerAPIURL = "/docker-api/";
const catalogURL = `${dockerAPIURL}catalog/`;

interface DockerStepFormProps {
  selectedModel: string | null;
  imageStatus: { exists: boolean; size: string; status: string } | null;
  pullingImage: boolean;
  pullImage: (modelId: string) => void;
  removeDynamicSteps: () => void;
  disableNext: boolean;
  isAutoDeploying?: boolean;
}

interface ModelCatalogStatus {
  model_name: string;
  model_type: string;
  image_version: string;
  exists: boolean;
  disk_usage: {
    total_gb: number;
    used_gb: number;
    free_gb: number;
  } | null;
}

interface PullProgress {
  status: string;
  progress: number;
  current: number;
  total: number;
  message?: string;
}

export function DockerStepForm({
  selectedModel,
  // imageStatus,
  pullingImage,
  pullImage,
  removeDynamicSteps,
  disableNext,
  isAutoDeploying,
}: DockerStepFormProps) {
<<<<<<< HEAD
  const { prevStep } = useStepper();
=======
  const { prevStep, nextStep } = useStepper();
>>>>>>> 26fb0b35
  const [catalogStatus, setCatalogStatus] = useState<
    Record<string, ModelCatalogStatus>
  >({});
  const [pullProgress, setPullProgress] = useState<PullProgress | null>(null);
  const [ejecting, setEjecting] = useState(false);

  // Fetch catalog status and check for ongoing pulls
  useEffect(() => {
    const fetchCatalogStatus = async () => {
      try {
        const response = await fetch(catalogURL);
        const data = await response.json();
        if (data.status === "success") {
          setCatalogStatus(data.models);

          // Check if current selected model has an ongoing pull
          if (selectedModel && data.models[selectedModel]) {
            // const modelData = data.models[selectedModel];

            // Check individual image status for pull progress
            try {
              const statusResponse = await fetch(
                `${dockerAPIURL}docker/image_status/${selectedModel}/`
              );
              const statusData = await statusResponse.json();

              if (statusData.pull_in_progress && statusData.progress) {
                console.log(
                  "Resuming pull progress for",
                  selectedModel,
                  statusData.progress
                );
                setPullProgress(statusData.progress);

                // Auto-reconnect to live updates if pull is still in progress
                if (
                  statusData.progress.status === "pulling" ||
                  statusData.progress.status === "starting"
                ) {
                  console.log("Auto-reconnecting to live updates...");
                  handleReconnectToSSE();
                }
              }
            } catch (error) {
              console.error("Error checking individual image status:", error);
            }
          }
        }
      } catch (error) {
        console.error("Error fetching catalog status:", error);
      }
    };

    fetchCatalogStatus();
    // Refresh every 30 seconds
    const interval = setInterval(fetchCatalogStatus, 30000);
    return () => clearInterval(interval);
  }, [selectedModel]);

  // Auto-progression when image exists and in auto-deploy mode
  useEffect(() => {
    console.log("DockerStepForm auto-progression check:", {
      isAutoDeploying,
      selectedModel,
      catalogExists: selectedModel
        ? catalogStatus[selectedModel]?.exists
        : undefined,
      disableNext,
    });

    if (
      isAutoDeploying &&
      selectedModel &&
      catalogStatus[selectedModel]?.exists &&
      !disableNext
    ) {
      console.log("Auto-progressing to next step (weights) - image exists");
      setTimeout(() => {
        nextStep();
      }, 1500); // Short delay to show the status
    }
  }, [isAutoDeploying, selectedModel, catalogStatus, disableNext, nextStep]);

  // Helper to refresh image status for selected model
  const refreshImageStatus = async (modelId: string) => {
    try {
      const response = await fetch(
        `${dockerAPIURL}docker/image_status/${modelId}/`
      );
      const data = await response.json();
      if (selectedModel && modelId === selectedModel) {
        setCatalogStatus((prev) => ({
          ...prev,
          [modelId]: {
            ...prev[modelId],
            exists: data.exists,
            size: data.size,
            status: data.status,
          },
        }));
      }
    } catch (error) {
      console.error("Error refreshing image status:", error);
    }
  };

  // Handle model pull with SSE
  const handlePullModel = async () => {
    if (!selectedModel) return;

    setPullProgress({
      status: "starting",
      progress: 0,
      current: 0,
      total: 0,
      message: "Starting pull...",
    });

    try {
      const response = await fetch(`${dockerAPIURL}docker/pull_image/`, {
        method: "POST",
        headers: {
          "Content-Type": "application/json",
          Accept: "text/event-stream",
        },
        body: JSON.stringify({ model_id: selectedModel }),
      });

      if (!response.ok) {
        let errorMessage = `HTTP error! status: ${response.status}`;

        // Only try to parse JSON for non-streaming responses
        if (
          !response.headers.get("content-type")?.includes("text/event-stream")
        ) {
          try {
            const errorData = await response.json();
            if (errorData?.message) {
              errorMessage = errorData.message;
            }
          } catch (parseError) {
            console.error("Failed to parse error response:", parseError);
          }
        }

        if (response.status === 406) {
          throw new Error(
            "Server cannot provide the requested content format. Please try again."
          );
        } else if (response.status === 404) {
          throw new Error(
            "Model not found. Please check the model ID and try again."
          );
        } else if (response.status === 500) {
          throw new Error(
            errorMessage ||
              "Server error while pulling model. Please try again."
          );
        }
        throw new Error(errorMessage);
      }

      const reader = response.body?.getReader();
      if (!reader) return;

      let buffer = "";
      while (true) {
        const { done, value } = await reader.read();
        if (done) break;

        // Decode the chunk and add it to our buffer
        buffer += new TextDecoder().decode(value);

        // Process complete SSE messages
        const messages = buffer.split("\n\n");
        buffer = messages.pop() || ""; // Keep the last incomplete message in the buffer

        for (const message of messages) {
          if (message.startsWith("data: ")) {
            try {
              const jsonStr = message.slice(6).trim();
              if (!jsonStr) continue; // Skip empty messages

              const data = JSON.parse(jsonStr);
              setPullProgress(data);

              // If the pull is complete, refresh the catalog status and image status
              if (data.status === "success") {
                console.log(
                  "Pull completed successfully, refreshing status..."
                );

                // Reset pull progress after a short delay to show completion
                setTimeout(() => {
                  setPullProgress(null);
                }, 2000);

                // Refresh catalog status
                const statusResponse = await fetch(catalogURL);
                const statusData = await statusResponse.json();
                if (statusData.status === "success") {
                  setCatalogStatus(statusData.models);
                }

                // Refresh image status for the selected model
                await refreshImageStatus(selectedModel);

                // Call the parent's pullImage function to update global state
                pullImage(selectedModel);
              } else if (data.status === "error") {
                console.error("Pull failed:", data.message);
                throw new Error(data.message || "Failed to pull image");
              }
            } catch (parseError) {
              console.error(
                "Error parsing SSE data:",
                parseError,
                "Raw message:",
                message
              );
            }
          }
        }
      }
    } catch (error) {
      console.error("Error pulling model:", error);
      setPullProgress({
        status: "error",
        progress: 0,
        current: 0,
        total: 0,
        message:
          error instanceof Error ? error.message : "Failed to pull image",
      });

      // Clear error message after 5 seconds
      setTimeout(() => {
        setPullProgress(null);
      }, 5000);
    }
  };

  // Handle model ejection
  const handleEjectModel = async () => {
    if (!selectedModel) return;
    setEjecting(true);

    try {
      const response = await fetch(catalogURL, {
        method: "DELETE",
        headers: {
          "Content-Type": "application/json",
        },
        body: JSON.stringify({ model_id: selectedModel }),
      });

      const data = await response.json();
      if (data.status === "success") {
        // Refresh catalog status and image status
        const statusResponse = await fetch(catalogURL);
        const statusData = await statusResponse.json();
        if (statusData.status === "success") {
          setCatalogStatus(statusData.models);
        }
        await refreshImageStatus(selectedModel);
      }
    } catch (error) {
      console.error("Error ejecting model:", error);
    } finally {
      setEjecting(false);
    }
  };

  // Handle pull cancellation
  const handleCancelPull = async () => {
    if (!selectedModel) return;

    try {
      const response = await fetch(`${dockerAPIURL}docker/cancel_pull/`, {
        method: "POST",
        headers: {
          "Content-Type": "application/json",
        },
        body: JSON.stringify({ model_id: selectedModel }),
      });

      if (!response.ok) {
        throw new Error(`Failed to cancel pull: ${response.statusText}`);
      }

      const data = await response.json();
      if (data.status === "success") {
        // Update UI to show cancellation
        setPullProgress({
          status: "cancelled",
          progress: 0,
          current: 0,
          total: 0,
          message: "Pull cancelled",
        });

        // Clear the progress after a short delay
        setTimeout(() => {
          setPullProgress(null);
        }, 2000);

        // Refresh the model status
        await refreshImageStatus(selectedModel);
      } else {
        throw new Error(data.message || "Failed to cancel pull");
      }
    } catch (error) {
      console.error("Error cancelling pull:", error);
      setPullProgress({
        status: "error",
        progress: 0,
        current: 0,
        total: 0,
        message:
          error instanceof Error ? error.message : "Failed to cancel pull",
      });
    }
  };

  // Reconnect to SSE for ongoing pulls
  const handleReconnectToSSE = async () => {
    if (!selectedModel) return;

    try {
      const response = await fetch(`${dockerAPIURL}docker/pull_image/`, {
        method: "POST",
        headers: {
          "Content-Type": "application/json",
          Accept: "text/event-stream",
        },
        body: JSON.stringify({ model_id: selectedModel }),
      });

      if (!response.ok) {
        console.error("Failed to reconnect to SSE:", response.statusText);
        return;
      }

      const reader = response.body?.getReader();
      if (!reader) return;

      let buffer = "";
      while (true) {
        const { done, value } = await reader.read();
        if (done) break;

        buffer += new TextDecoder().decode(value);
        const messages = buffer.split("\n\n");
        buffer = messages.pop() || "";

        for (const message of messages) {
          if (message.startsWith("data: ")) {
            try {
              const jsonStr = message.slice(6).trim();
              if (!jsonStr) continue;

              const data = JSON.parse(jsonStr);
              setPullProgress(data);

              if (data.status === "success" || data.status === "error") {
                console.log("SSE stream completed:", data.status);
                break;
              }
            } catch (parseError) {
              console.error("Error parsing SSE data:", parseError);
            }
          }
        }
      }
    } catch (error) {
      console.error("Error reconnecting to SSE:", error);
    }
  };

  const selectedModelStatus = selectedModel
    ? catalogStatus[selectedModel]
    : null;

  return (
    <div className="flex flex-col items-center w-full justify-center">
      {selectedModel ? (
        <Card className="w-full max-w-md mt-8">
          <CardHeader className="flex flex-row items-center gap-3 pb-2">
            <FaDocker className="w-10 h-10 text-blue-500" />
            <CardTitle className="text-lg truncate flex-1">
              {selectedModelStatus?.model_name || selectedModel}
            </CardTitle>
            {selectedModelStatus && (
              <StatusBadge
                status={
                  selectedModelStatus.exists ? "Available" : "Not Downloaded"
                }
              />
            )}
          </CardHeader>
          <CardContent className="space-y-4 pt-0">
            {/* Disk Usage */}
            {selectedModelStatus?.disk_usage && (
              <div className="flex items-center gap-3">
                <TooltipProvider>
                  <Tooltip>
                    <TooltipTrigger asChild>
                      <HardDrive className="w-5 h-5 text-gray-500 dark:text-gray-300" />
                    </TooltipTrigger>
                    <TooltipContent>Disk Usage</TooltipContent>
                  </Tooltip>
                </TooltipProvider>
                <div className="flex-1">
                  <Progress
                    value={
                      (selectedModelStatus.disk_usage.used_gb /
                        selectedModelStatus.disk_usage.total_gb) *
                      100
                    }
                    className="w-full h-2"
                  />
                  <div className="flex justify-between text-xs text-gray-500 mt-1">
                    <span>
                      {selectedModelStatus.disk_usage.used_gb.toFixed(1)} GB
                    </span>
                    <span>
                      / {selectedModelStatus.disk_usage.total_gb.toFixed(1)} GB
                    </span>
                  </div>
                </div>
              </div>
            )}

            {/* Pull Progress */}
            {pullProgress && (
              <div className="flex flex-col gap-2">
                <div className="flex items-center gap-2">
                  <Loader2 className="w-4 h-4 animate-spin text-TT-purple" />
                  <span className="text-xs text-gray-500 flex-1 truncate">
                    {pullProgress.message}
                  </span>
                  <span className="text-xs text-gray-500">
                    {pullProgress.current > 0 && pullProgress.total > 0
                      ? `${Math.round((pullProgress.current / pullProgress.total) * 100)}%`
                      : `${pullProgress.progress}%`}
                  </span>
                </div>
                <Progress
                  value={pullProgress.progress}
                  className="w-full h-2"
                />
                {pullProgress.current > 0 && pullProgress.total > 0 && (
                  <div className="text-xs text-gray-400 text-right">
                    {formatBytes(pullProgress.current)} /{" "}
                    {formatBytes(pullProgress.total)}
                  </div>
                )}
                <div className="flex gap-2 mt-1">
                  <TooltipProvider>
                    <Tooltip>
                      <TooltipTrigger asChild>
                        <Button
                          onClick={handleCancelPull}
                          variant="destructive"
                          size="icon"
                          className="w-8 h-8 p-0"
                        >
                          <XCircle className="w-5 h-5" />
                        </Button>
                      </TooltipTrigger>
                      <TooltipContent>Cancel Pull</TooltipContent>
                    </Tooltip>
                  </TooltipProvider>
                  {(pullProgress.status === "pulling" ||
                    pullProgress.status === "starting") && (
                    <TooltipProvider>
                      <Tooltip>
                        <TooltipTrigger asChild>
                          <Button
                            onClick={handleReconnectToSSE}
                            variant="outline"
                            size="icon"
                            className="w-8 h-8 p-0"
                          >
                            <Loader2 className="w-4 h-4" />
                          </Button>
                        </TooltipTrigger>
                        <TooltipContent>
                          Reconnect to Live Updates
                        </TooltipContent>
                      </Tooltip>
                    </TooltipProvider>
                  )}
                </div>
              </div>
            )}

            {/* Error Alert (if pullProgress is error) */}
            {pullProgress?.status === "error" && (
              <Alert variant="destructive" className="mt-2">
                <AlertTitle>Error</AlertTitle>
                <AlertDescription>{pullProgress.message}</AlertDescription>
              </Alert>
            )}

            {/* Actions */}
            <div className="flex gap-2 mt-2">
              {!selectedModelStatus?.exists && !pullProgress && (
                <TooltipProvider>
                  <Tooltip>
                    <TooltipTrigger asChild>
                      <Button
                        onClick={handlePullModel}
                        disabled={pullingImage}
                        size="icon"
                        className="w-10 h-10"
                      >
                        <Download className="w-5 h-5" />
                      </Button>
                    </TooltipTrigger>
                    <TooltipContent>Pull Model</TooltipContent>
                  </Tooltip>
                </TooltipProvider>
              )}
              {selectedModelStatus?.exists && (
                <TooltipProvider>
                  <Tooltip>
                    <TooltipTrigger asChild>
                      <Button
                        onClick={handleEjectModel}
                        disabled={ejecting}
                        variant="destructive"
                        size="icon"
                        className={`w-10 h-10 transition-opacity ${ejecting ? "opacity-50 cursor-not-allowed" : ""}`}
                        aria-label="Eject Model"
                      >
                        <Trash2 className="w-5 h-5" />
                      </Button>
                    </TooltipTrigger>
                    <TooltipContent>
                      {ejecting ? "Ejecting..." : "Eject Model"}
                    </TooltipContent>
                  </Tooltip>
                </TooltipProvider>
              )}
            </div>
          </CardContent>
        </Card>
      ) : (
        <p>Please select a model first</p>
      )}
      {selectedModel && (
        <div className="mt-4 w-full max-w-md">
          <StepperFormActions
            removeDynamicSteps={removeDynamicSteps}
            disableNext={disableNext}
            onPrevStep={prevStep}
          />
        </div>
      )}
    </div>
  );
}

function formatBytes(bytes: number): string {
  if (bytes === 0) return "0 B";
  const k = 1024;
  const sizes = ["B", "KB", "MB", "GB", "TB"];
  const i = Math.floor(Math.log(bytes) / Math.log(k));
  return `${parseFloat((bytes / Math.pow(k, i)).toFixed(2))} ${sizes[i]}`;
}<|MERGE_RESOLUTION|>--- conflicted
+++ resolved
@@ -15,6 +15,12 @@
   TooltipContent,
   TooltipProvider,
 } from "./ui/tooltip";
+import {
+  Tooltip,
+  TooltipTrigger,
+  TooltipContent,
+  TooltipProvider,
+} from "./ui/tooltip";
 import { Loader2, Trash2, Download, XCircle, HardDrive } from "lucide-react";
 import { FaDocker } from "react-icons/fa";
 const dockerAPIURL = "/docker-api/";
@@ -59,11 +65,7 @@
   disableNext,
   isAutoDeploying,
 }: DockerStepFormProps) {
-<<<<<<< HEAD
   const { prevStep } = useStepper();
-=======
-  const { prevStep, nextStep } = useStepper();
->>>>>>> 26fb0b35
   const [catalogStatus, setCatalogStatus] = useState<
     Record<string, ModelCatalogStatus>
   >({});
