// SPDX-License-Identifier: Apache-2.0
// SPDX-FileCopyrightText: © 2024 Tenstorrent AI ULC
import { useLocation } from "react-router-dom";
import { customToast } from "../CustomToaster";
import React, { useState, useCallback, useRef, useEffect } from "react";
import { Card } from "../ui/card";
import { Tabs, TabsContent, TabsList, TabsTrigger } from "../ui/tabs";
import SourcePicker from "./SourcePicker";
import WebcamPicker from "./WebcamPicker";
import {
  Table,
  TableBody,
  TableCell,
  TableHead,
  TableHeader,
  TableRow,
} from "../ui/table";
import { Detection, DetectionMetadata } from "./types/objectDetection";
import { updateBoxPositions } from "../object_detection/utlis/detectionUtlis";

export const ObjectDetectionComponent: React.FC = () => {
  const [image, setImage] = useState<string | null>(null);
  const [detections, setDetections] = useState<Detection[]>([]);
  const [metadata, setMetadata] = useState<DetectionMetadata | null>(null);
  const [isLiveMode, setIsLiveMode] = useState(false);
  const containerRef = useRef<HTMLDivElement>(null);
  const videoRef = useRef<HTMLVideoElement>(null);
  const [isLoading, setIsLoading] = useState(false);
  const [isStreaming, setIsStreaming] = useState(false);
  const [isCameraOn, setIsCameraOn] = useState(false);

  const handleSetImage = useCallback((imageSrc: string | null) => {
    setImage(imageSrc);
  }, []);

  const handleSetDetections = useCallback(
    (data: { boxes: Detection[]; metadata: DetectionMetadata }) => {
      setDetections(Array.isArray(data.boxes) ? data.boxes : []);
      setMetadata(data.metadata);
    },
    [],
  );

  const handleSetLiveMode = useCallback((mode: boolean) => {
    setIsLiveMode(mode);
  }, []);

  useEffect(() => {
    let animationFrameId: number;

    const updatePositions = () => {
      setDetections((prevDetections) =>
        updateBoxPositions(containerRef, null, metadata, prevDetections),
      );

      if (isLiveMode) {
        animationFrameId = requestAnimationFrame(updatePositions);
      }
    };

    if (isLiveMode || detections.length > 0) {
      updatePositions();
    }

    return () => {
      if (animationFrameId) {
        cancelAnimationFrame(animationFrameId);
      }
    };
  }, [isLiveMode, detections, metadata]);

  const location = useLocation();
  const [modelID, setModelID] = useState<string | null>(null);
  const [modelName, setModelName] = useState<string | null>(null);

  useEffect(() => {
    if (location.state) {
      setModelID(location.state.containerID);
      setModelName(location.state.modelName);
      if (!modelID) {
        customToast.error(
          "modelID is unavailable. Try navigating here from the Models Deployed tab",
        );
        return;
      }
    }
  }, [location.state, modelID, modelName]);

  return (
    <div className="flex flex-col overflow-scroll h-full gap-8 w-3/4 mx-auto max-w-7xl px-4 md:px-8 py-10">
      <Card className="border-2 p-4 rounded-md space-y-4">
        <Tabs defaultValue="webcam" className="w-full">
          <TabsList className="grid w-full grid-cols-2">
            <TabsTrigger value="file">File Upload</TabsTrigger>
            <TabsTrigger value="webcam">Webcam</TabsTrigger>
          </TabsList>
          <TabsContent value="file">
            <SourcePicker setImage={handleSetImage} modelID={modelID} />
          </TabsContent>
          <TabsContent value="webcam" className="h-full">
            <div className="h-full flex flex-col">
<<<<<<< HEAD
              <WebcamPicker
                setDetections={handleSetDetections}
                setLiveMode={handleSetLiveMode}
                setIsLoading={setIsLoading}
                setIsStreaming={setIsStreaming}
                setIsCameraOn={setIsCameraOn}
                modelID={modelID}
              />
              {isLiveMode && (
                <div className="flex-grow relative">
                  {/* Bounding boxes will be rendered here */}
                  {detections.map((detection, index) => (
                    <div
                      key={index}
                      className="absolute border-2 border-red-500 pointer-events-none z-20"
                      style={{
                        left: `${detection.scaledXmin ?? detection.xmin}px`,
                        top: `${detection.scaledYmin ?? detection.ymin}px`,
                        width: `${detection.scaledWidth ?? detection.xmax - detection.xmin}px`,
                        height: `${detection.scaledHeight ?? detection.ymax - detection.ymin}px`,
                      }}
                    >
                      <span className="absolute top-0 left-0 bg-red-500 text-white text-xs px-1">
                        {detection.name} ({detection.confidence?.toFixed(4)})
                      </span>
                    </div>
                  ))}
                </div>
              )}
=======
              <div className="relative w-full aspect-video">
                <WebcamPicker
                  setDetections={handleSetDetections}
                  setLiveMode={handleSetLiveMode}
                  setIsLoading={setIsLoading}
                  setIsStreaming={setIsStreaming}
                  setIsCameraOn={setIsCameraOn}
                />
                {isLiveMode && (
                  <div className="absolute inset-0 pointer-events-none">
                    {detections.map((detection, index) => (
                      <div
                        key={index}
                        className="absolute border-2 border-red-500 z-20"
                        style={{
                          left: `${detection.scaledXmin ?? detection.xmin}px`,
                          top: `${detection.scaledYmin ?? detection.ymin}px`,
                          width: `${detection.scaledWidth ?? detection.xmax - detection.xmin}px`,
                          height: `${detection.scaledHeight ?? detection.ymax - detection.ymin}px`,
                        }}
                      >
                        <span className="absolute top-0 left-0 bg-red-500 text-white text-xs px-1">
                          {detection.name} ({detection.confidence.toFixed(4)})
                        </span>
                      </div>
                    ))}
                  </div>
                )}
              </div>
>>>>>>> 076bf244
            </div>
          </TabsContent>
        </Tabs>

        {metadata && (
          <div className="text-sm text-gray-500">
            Input image width and height: {metadata.width} x {metadata.height}
            <br />
            Time to inference: {metadata.inferenceTime} sec
          </div>
        )}

        {detections.length > 0 && (
          <Card className="p-4 mt-4">
            <Table>
              <TableHeader>
                <TableRow>
                  <TableHead>Index</TableHead>
                  <TableHead>xmin</TableHead>
                  <TableHead>ymin</TableHead>
                  <TableHead>xmax</TableHead>
                  <TableHead>ymax</TableHead>
                  <TableHead>confidence</TableHead>
                  <TableHead>class</TableHead>
                  <TableHead>name</TableHead>
                </TableRow>
              </TableHeader>
              <TableBody>
                {detections.map((detection, index) => (
                  <TableRow key={index}>
                    <TableCell>{index}</TableCell>
                    <TableCell>{detection.xmin?.toFixed(4)}</TableCell>
                    <TableCell>{detection.ymin?.toFixed(4)}</TableCell>
                    <TableCell>{detection.xmax?.toFixed(4)}</TableCell>
                    <TableCell>{detection.ymax?.toFixed(4)}</TableCell>
                    <TableCell>{detection.confidence?.toFixed(4)}</TableCell>
                    <TableCell>{detection.class}</TableCell>
                    <TableCell>{detection.name}</TableCell>
                  </TableRow>
                ))}
              </TableBody>
            </Table>
          </Card>
        )}
      </Card>
    </div>
  );
};<|MERGE_RESOLUTION|>--- conflicted
+++ resolved
@@ -21,6 +21,7 @@
 export const ObjectDetectionComponent: React.FC = () => {
   const [image, setImage] = useState<string | null>(null);
   const [detections, setDetections] = useState<Detection[]>([]);
+  const [scaledDetections, setScaledDetections] = useState<Detection[]>([]);
   const [metadata, setMetadata] = useState<DetectionMetadata | null>(null);
   const [isLiveMode, setIsLiveMode] = useState(false);
   const containerRef = useRef<HTMLDivElement>(null);
@@ -46,27 +47,15 @@
   }, []);
 
   useEffect(() => {
-    let animationFrameId: number;
-
-    const updatePositions = () => {
-      setDetections((prevDetections) =>
-        updateBoxPositions(containerRef, null, metadata, prevDetections),
+    if (isLiveMode || detections.length > 0) {
+      const updatedDetections = updateBoxPositions(
+        containerRef,
+        null,
+        metadata,
+        detections,
       );
-
-      if (isLiveMode) {
-        animationFrameId = requestAnimationFrame(updatePositions);
-      }
-    };
-
-    if (isLiveMode || detections.length > 0) {
-      updatePositions();
+      setScaledDetections(updatedDetections);
     }
-
-    return () => {
-      if (animationFrameId) {
-        cancelAnimationFrame(animationFrameId);
-      }
-    };
   }, [isLiveMode, detections, metadata]);
 
   const location = useLocation();
@@ -99,48 +88,18 @@
           </TabsContent>
           <TabsContent value="webcam" className="h-full">
             <div className="h-full flex flex-col">
-<<<<<<< HEAD
-              <WebcamPicker
-                setDetections={handleSetDetections}
-                setLiveMode={handleSetLiveMode}
-                setIsLoading={setIsLoading}
-                setIsStreaming={setIsStreaming}
-                setIsCameraOn={setIsCameraOn}
-                modelID={modelID}
-              />
-              {isLiveMode && (
-                <div className="flex-grow relative">
-                  {/* Bounding boxes will be rendered here */}
-                  {detections.map((detection, index) => (
-                    <div
-                      key={index}
-                      className="absolute border-2 border-red-500 pointer-events-none z-20"
-                      style={{
-                        left: `${detection.scaledXmin ?? detection.xmin}px`,
-                        top: `${detection.scaledYmin ?? detection.ymin}px`,
-                        width: `${detection.scaledWidth ?? detection.xmax - detection.xmin}px`,
-                        height: `${detection.scaledHeight ?? detection.ymax - detection.ymin}px`,
-                      }}
-                    >
-                      <span className="absolute top-0 left-0 bg-red-500 text-white text-xs px-1">
-                        {detection.name} ({detection.confidence?.toFixed(4)})
-                      </span>
-                    </div>
-                  ))}
-                </div>
-              )}
-=======
-              <div className="relative w-full aspect-video">
+              <div ref={containerRef} className="relative w-full aspect-video">
                 <WebcamPicker
                   setDetections={handleSetDetections}
                   setLiveMode={handleSetLiveMode}
                   setIsLoading={setIsLoading}
                   setIsStreaming={setIsStreaming}
                   setIsCameraOn={setIsCameraOn}
+                  modelID={modelID}
                 />
                 {isLiveMode && (
                   <div className="absolute inset-0 pointer-events-none">
-                    {detections.map((detection, index) => (
+                    {scaledDetections.map((detection, index) => (
                       <div
                         key={index}
                         className="absolute border-2 border-red-500 z-20"
@@ -159,7 +118,6 @@
                   </div>
                 )}
               </div>
->>>>>>> 076bf244
             </div>
           </TabsContent>
         </Tabs>
@@ -172,7 +130,7 @@
           </div>
         )}
 
-        {detections.length > 0 && (
+        {scaledDetections.length > 0 && (
           <Card className="p-4 mt-4">
             <Table>
               <TableHeader>
@@ -188,7 +146,7 @@
                 </TableRow>
               </TableHeader>
               <TableBody>
-                {detections.map((detection, index) => (
+                {scaledDetections.map((detection, index) => (
                   <TableRow key={index}>
                     <TableCell>{index}</TableCell>
                     <TableCell>{detection.xmin?.toFixed(4)}</TableCell>
