import React from "react";
// SPDX-License-Identifier: Apache-2.0
// SPDX-FileCopyrightText: © 2024 Tenstorrent AI ULC

// File and Media Types
export interface ImageUrl {
  url: string;
  detail?: string;
}

export interface FileData {
  id?: string;
  name: string;
  type: "text" | "image_url" | "document" | "audio" | "video";
  size?: number;
  created_at?: string;
  blob?: Blob;
  url?: string;
  mime_type?: string;
  duration?: number;
  thumbnail_url?: string;

  // Type-specific fields
  text?: string;
  image_url?: ImageUrl;
  document_url?: string;
  audio_url?: string;
  video_url?: string;
}

// Chat and Message Types
export interface ChatMessage {
  id: string;
  sender: "user" | "assistant";
  text: string;
  files?: FileData[];
  inferenceStats?: InferenceStats;
  ragDatasource?: RagDataSource;
<<<<<<< HEAD
  isStopped?: boolean;
=======
>>>>>>> 696e9b2e
}

export type MessageContent =
  | {
      type: "text";
      text: string;
    }
  | {
      type: "image_url";
      image_url: {
        url: string;
      };
    };

export type InferenceMessage = {
  role: "user" | "assistant";
  content: MessageContent[];
};

// RAG Types
export interface RagDataSource {
  id: string;
  name: string;
  metadata?: {
    created_at?: string;
    embedding_func_name?: string;
    last_uploaded_document?: string;
  };
}

// Inference Types
export interface InferenceRequest {
  deploy_id: string;
  text: string;
<<<<<<< HEAD
  files?: FileData[];
  temperature?: number; // 0-2, default 1
  max_tokens?: number; // 1-2048, default 512
  top_p?: number; // 0-1, default 0.9
  top_k?: number; // 1-100, default 20
  stream_options?: {
    include_usage: boolean;
    continuous_usage_stats: boolean;
  };
=======
  rag_context?: { documents: string[] };
  files?: FileData[];
>>>>>>> 696e9b2e
}

export interface InferenceStats {
  user_ttft_s?: number;
  user_tpot?: number;
  tokens_decoded?: number;
  tokens_prefilled?: number;
  context_length?: number;
  startTime?: string;
  endTime?: string;
  totalDuration?: number;
  tokensPerSecond?: number;
  promptTokens?: number;
  completionTokens?: number;
  totalTokens?: number;
  total_time_ms?: number;
}

// Component Props Types
export interface InputAreaProps {
  textInput: string;
  setTextInput: React.Dispatch<React.SetStateAction<string>>;
  handleInference: (input: string, files: FileData[]) => void;
  isStreaming: boolean;
  isListening: boolean;
  setIsListening: (isListening: boolean) => void;
  files: FileData[];
  setFiles: React.Dispatch<React.SetStateAction<FileData[]>>;
}

export interface InferenceStatsProps {
  stats: InferenceStats | undefined;
}

export interface StreamingMessageProps {
  content: string;
  isStreamFinished: boolean;
}

export interface HistoryPanelProps {
  chatHistory: ChatMessage[][];
  onSelectThread: (index: number) => void;
  onDeleteThread: (index: number) => void;
  onCreateNewThread: () => void;
}

export interface FileDisplayProps {
  files: FileData[];
  minimizedFiles: Set<string>;
  toggleMinimizeFile: (fileId: string) => void;
  onFileClick: (fileUrl: string, fileName: string) => void;
}

export interface FileViewerDialogProps {
  file: { url: string; name: string; isImage: boolean } | null;
  onClose: () => void;
}

// Voice Input Types
export interface SpeechRecognitionAlternative {
  transcript: string;
  confidence: number;
}

export interface SpeechRecognitionResult {
  [index: number]: SpeechRecognitionAlternative;
  isFinal: boolean;
  length: number;
}

export interface SpeechRecognitionResultList {
  [index: number]: SpeechRecognitionResult;
  length: number;
}

export interface SpeechRecognitionEvent extends Event {
  results: SpeechRecognitionResultList;
  resultIndex: number;
}

export interface SpeechRecognitionErrorEvent extends Event {
  error: string;
  message: string;
}

export interface SpeechRecognition extends EventTarget {
  continuous: boolean;
  interimResults: boolean;
  lang: string;
  onresult: ((event: SpeechRecognitionEvent) => void) | null;
  onerror: ((event: SpeechRecognitionErrorEvent) => void) | null;
  onend: (() => void) | null;
  start: () => void;
  stop: () => void;
}

export interface VoiceInputProps {
  onTranscript: (transcript: string) => void;
  isListening: boolean;
  setIsListening: (isListening: boolean) => void;
}

// Model Types
export interface Model {
  id?: string;
  containerID?: string;
  name?: string;
  modelName?: string;
  modelSize?: string;
  baseModel?: string;
  task?: string;
  status?: string;
}

// Global Type Declarations
declare global {
  interface Window {
    SpeechRecognition: new () => SpeechRecognition;
    webkitSpeechRecognition: new () => SpeechRecognition;
  }
}<|MERGE_RESOLUTION|>--- conflicted
+++ resolved
@@ -6,8 +6,14 @@
 export interface ImageUrl {
   url: string;
   detail?: string;
-}
-
+// File and Media Types
+export interface ImageUrl {
+  url: string;
+  detail?: string;
+}
+
+export interface FileData {
+  id?: string;
 export interface FileData {
   id?: string;
   name: string;
@@ -26,6 +32,21 @@
   document_url?: string;
   audio_url?: string;
   video_url?: string;
+  type: "text" | "image_url" | "document" | "audio" | "video";
+  size?: number;
+  created_at?: string;
+  blob?: Blob;
+  url?: string;
+  mime_type?: string;
+  duration?: number;
+  thumbnail_url?: string;
+
+  // Type-specific fields
+  text?: string;
+  image_url?: ImageUrl;
+  document_url?: string;
+  audio_url?: string;
+  video_url?: string;
 }
 
 // Chat and Message Types
@@ -34,12 +55,10 @@
   sender: "user" | "assistant";
   text: string;
   files?: FileData[];
+  files?: FileData[];
   inferenceStats?: InferenceStats;
   ragDatasource?: RagDataSource;
-<<<<<<< HEAD
   isStopped?: boolean;
-=======
->>>>>>> 696e9b2e
 }
 
 export type MessageContent =
@@ -74,7 +93,6 @@
 export interface InferenceRequest {
   deploy_id: string;
   text: string;
-<<<<<<< HEAD
   files?: FileData[];
   temperature?: number; // 0-2, default 1
   max_tokens?: number; // 1-2048, default 512
@@ -84,10 +102,6 @@
     include_usage: boolean;
     continuous_usage_stats: boolean;
   };
-=======
-  rag_context?: { documents: string[] };
-  files?: FileData[];
->>>>>>> 696e9b2e
 }
 
 export interface InferenceStats {
