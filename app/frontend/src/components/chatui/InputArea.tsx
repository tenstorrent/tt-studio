// SPDX-License-Identifier: Apache-2.0
// SPDX-FileCopyrightText: © 2025 Tenstorrent AI ULC
import type React from "react";
import { useEffect, useRef, useState, useCallback } from "react";
import { Button } from "../ui/button";
<<<<<<< HEAD
import {
  Paperclip,
  Send,
  X,
  File,
  Plus,
  ExternalLink,
  FileText,
  FileIcon,
  Info as InfoIcon,
} from "lucide-react";
import { VoiceInput } from "./VoiceInput";
import { FileUpload } from "../ui/file-upload";
import { isImageFile, validateFile, encodeFile, isTextFile, isPdfFile } from "./fileUtils";
import { cn } from "../../lib/utils";
import type { FileData } from "./types";
=======
import { Paperclip, Send, X, File } from "lucide-react";
import { VoiceInput } from "./VoiceInput";
import { FileUpload } from "../ui/file-upload";
import { isImageFile, validateFile, encodeFile, isTextFile } from "./fileUtils";
import { cn } from "../../lib/utils";
import type { InputAreaProps } from "./types";
>>>>>>> 696e9b2e
import { customToast } from "../CustomToaster";
import {
  AlertDialog,
  AlertDialogAction,
  AlertDialogCancel,
  AlertDialogContent,
  AlertDialogDescription,
  AlertDialogFooter,
  AlertDialogHeader,
  AlertDialogTitle,
} from "../ui/alert-dialog";
<<<<<<< HEAD
import { Tooltip, TooltipContent, TooltipProvider, TooltipTrigger } from "../ui/tooltip";
import { useNavigate } from "react-router-dom";
import { TypingAnimation } from "../ui/typing-animation";

interface PdfDetectionDialogProps {
  open: boolean;
  onOpenChange: (open: boolean) => void;
  pdfFileName: string;
  onNavigate: () => void;
}

function PdfDetectionDialog({
  open,
  onOpenChange,
  pdfFileName,
  onNavigate,
}: PdfDetectionDialogProps) {
  if (!open) return null;

  return (
    <div className="fixed inset-0 z-[100] flex items-center justify-center">
      <div className="fixed inset-0 bg-black opacity-75" onClick={() => onOpenChange(false)} />
      <div className="relative max-w-md w-full bg-[#0A0A13] rounded-lg border border-TT-purple-accent shadow-xl z-[101] mx-4">
        <div className="p-5">
          <div className="flex items-center gap-3 mb-4">
            <div className="bg-[#1E3A8A] p-2 rounded-full flex-shrink-0">
              <FileText className="h-6 w-6 text-TT-red-accent" />
            </div>
            <h2 className="text-xl font-bold text-blue-100 m-0">PDF Upload Detected</h2>
          </div>
          <div className="space-y-4">
            <p className="text-gray-300 text-base">
              PDFs need to be uploaded to the RAG management page for processing.
            </p>
            {pdfFileName && (
              <div className="bg-[#1F2937] rounded-lg p-3 border border-gray-700">
                <p className="text-sm text-gray-400 mb-1">File detected:</p>
                <div className="flex items-center gap-2 overflow-hidden">
                  <FileIcon className="h-5 w-5 flex-shrink-0 text-red-400" />
                  <span className="text-blue-200 font-medium truncate">{pdfFileName}</span>
                </div>
              </div>
            )}
            <div className="text-sm text-gray-400 flex items-center gap-2">
              <InfoIcon className="h-4 w-4 flex-shrink-0 text-TT-purple-tint2" />
              <span>PDFs require special processing.</span>
            </div>
          </div>
        </div>
        <div className="bg-[#111827] px-5 py-4 rounded-b-lg flex justify-end gap-3">
          <button
            onClick={() => onOpenChange(false)}
            className="px-4 py-2 rounded-md bg-TT-purple-accent border border-gray-600 text-gray-300 hover:bg-gray-700 hover:text-white transition-colors"
          >
            Cancel
          </button>
          <button
            onClick={onNavigate}
            className="px-4 py-2 rounded-md bg-TT-purple-accent hover:bg-gray-700 text-white font-medium transition-colors flex items-center gap-2"
          >
            Go to RAG Management
            <ExternalLink className="h-4 w-4" />
          </button>
        </div>
      </div>
    </div>
  );
}

interface InputAreaProps {
  textInput: string;
  setTextInput: React.Dispatch<React.SetStateAction<string>>;
  handleInference: (input?: string, files?: FileData[]) => void;
  isStreaming: boolean;
  isListening: boolean;
  setIsListening: (isListening: boolean) => void;
  files?: FileData[];
  setFiles?: React.Dispatch<React.SetStateAction<FileData[]>>;
  isMobileView?: boolean;
  onCreateNewConversation?: () => void;
  onStopInference?: () => void;
}
=======
import {
  Tooltip,
  TooltipContent,
  TooltipProvider,
  TooltipTrigger,
} from "../ui/tooltip";
>>>>>>> 696e9b2e

const EXAMPLE_PROMPTS = [
  "How can I help you today?",
  "What would you like to know?",
  "Ask me anything!",
  "I'm here to assist you.",
  "What's on your mind?",
];

export default function InputArea({
  textInput,
  setTextInput,
  handleInference,
  isStreaming,
  isListening,
  setIsListening,
<<<<<<< HEAD
  files = [],
  setFiles = () => {},
  isMobileView = false,
  onCreateNewConversation,
  onStopInference,
=======
  files,
  setFiles,
>>>>>>> 696e9b2e
}: InputAreaProps) {
  const textareaRef = useRef<HTMLTextAreaElement>(null);
  const [isFileUploadOpen, setIsFileUploadOpen] = useState(false);
  const [isDragging, setIsDragging] = useState(false);
  const [showProgressBar, setShowProgressBar] = useState(false);
  const [showErrorIndicator, setShowErrorIndicator] = useState(false);
  const [showReplaceDialog, setShowReplaceDialog] = useState(false);
  const [pendingImageFile, setPendingImageFile] = useState<File | null>(null);
  const [isFocused, setIsFocused] = useState(false);
<<<<<<< HEAD
  const [isHovered, setIsHovered] = useState(false);
  const [isTyping, setIsTyping] = useState(false);
  const [isTouched, setIsTouched] = useState(false);
  const [showBanner, setShowBanner] = useState(true);
  const [touchFeedback, setTouchFeedback] = useState("");
  const [showPdfDialog, setShowPdfDialog] = useState(false);
  const [pdfFileName, setPdfFileName] = useState("");
  const navigate = useNavigate();
=======
>>>>>>> 696e9b2e

  // Add a meta viewport setting effect
  useEffect(() => {
<<<<<<< HEAD
    // Ensure proper viewport meta tag settings for mobile
    const viewportMeta = document.querySelector('meta[name="viewport"]');
    if (viewportMeta) {
      viewportMeta.setAttribute(
        "content",
        "width=device-width, initial-scale=1.0, maximum-scale=1.0, user-scalable=no"
      );
    }
  }, []);

  useEffect(() => {
=======
>>>>>>> 696e9b2e
    if (textareaRef.current && !isStreaming) {
      textareaRef.current.focus();
    }
  }, [isStreaming]);

  useEffect(() => {
    if (textareaRef.current) {
      adjustTextareaHeight();
    }
  }, []);

  const adjustTextareaHeight = () => {
    if (textareaRef.current) {
      // Reset height first to get accurate scrollHeight
      textareaRef.current.style.height = "auto";

      // Set appropriate max heights for mobile vs desktop
      const maxHeight = isMobileView ? 80 : 200;

      // Calculate new height (minimum 36px for mobile to show a line of text)
      const minHeight = isMobileView ? 36 : 24;
      const scrollHeight = Math.min(
        Math.max(textareaRef.current.scrollHeight, minHeight),
        maxHeight
      );

      textareaRef.current.style.height = `${scrollHeight}px`;

      // Only enable scrolling when content exceeds the maximum height
      textareaRef.current.style.overflowY =
        textareaRef.current.scrollHeight > maxHeight ? "auto" : "hidden";
    }
  };

  const handleTextAreaInput = (e: React.ChangeEvent<HTMLTextAreaElement>) => {
    setTextInput(e.target.value);
<<<<<<< HEAD
    setIsTyping(true);
    // Reset typing indicator after a short delay
    clearTimeout((window as any).typingTimeout);
    (window as any).typingTimeout = setTimeout(() => {
      setIsTyping(false);
    }, 1000);
=======
>>>>>>> 696e9b2e
    adjustTextareaHeight();
  };

  const handleKeyPress = (e: React.KeyboardEvent<HTMLTextAreaElement>) => {
    if (e.key === "Enter" && !e.shiftKey && !isStreaming) {
      e.preventDefault();
<<<<<<< HEAD
      if (textInput.trim() !== "" || files.length > 0) {
        handleInference(textInput, files);
        setTextInput("");
      }
=======
      handleInference(textInput, files);
>>>>>>> 696e9b2e
    }
  };

  const handleVoiceInput = (transcript: string) => {
    setTextInput((prevText) => prevText + (prevText ? " " : "") + transcript);
<<<<<<< HEAD
    setIsTyping(true);
    clearTimeout((window as any).typingTimeout);
    (window as any).typingTimeout = setTimeout(() => {
      setIsTyping(false);
    }, 1000);
    adjustTextareaHeight();
  };

  const handleTouchStart = (message: string) => {
    setTouchFeedback(message);
    if (navigator.vibrate) {
      navigator.vibrate(10);
    }
  };

  const handleTouchEnd = () => {
    setTimeout(() => setTouchFeedback(""), 500);
  };

  const handleNavigateToRagManagement = () => {
    navigate("/rag-management");
    setShowPdfDialog(false);
  };

  const processFile = useCallback(async (file: File) => {
    try {
      setShowProgressBar(true);
      const validation = validateFile(file);
      if (!validation.valid) {
        throw new Error(validation.error);
      }

      const base64 = await encodeFile(file, true);
      if (isImageFile(file)) {
        return {
          type: "image_url" as const,
          image_url: { url: `data:${file.type};base64,${base64}` },
          name: file.name,
        };
      }

      return {
        type: "text" as const,
        text: base64,
        name: file.name,
      };
    } catch (error) {
      console.error("File processing error:", error);
      throw error;
    }
  }, []);

  const handleFileUpload = useCallback(
    async (uploadedFiles: File[]) => {
      try {
        setIsDragging(false);
        setShowProgressBar(true);

        const pdfFiles = uploadedFiles.filter(isPdfFile);
        if (pdfFiles.length > 0) {
          setPdfFileName(pdfFiles[0].name);
          setShowPdfDialog(true);
          setShowProgressBar(false);

          const nonPdfFiles = uploadedFiles.filter((file) => !isPdfFile(file));
          if (nonPdfFiles.length > 0) {
            await handleNonPdfFiles(nonPdfFiles);
          }
          return;
        }

        await handleNonPdfFiles(uploadedFiles);
      } catch (error) {
        console.error("File upload error:", error);
        customToast.error(
          error instanceof Error ? error.message : "Failed to upload file(s). Please try again."
        );
        setShowErrorIndicator(true);
        setTimeout(() => setShowErrorIndicator(false), 3000);
      } finally {
        setShowProgressBar(false);
        setIsFileUploadOpen(false);
      }
    },
    [files, processFile, setFiles]
  );

  const handleNonPdfFiles = async (uploadedFiles: File[]) => {
    const unsupportedFiles = uploadedFiles.filter(
      (file) => !isImageFile(file) && !isTextFile(file)
    );

    if (unsupportedFiles.length > 0) {
      const fileNames = unsupportedFiles.map((f) => f.name).join(", ");
      customToast.error(
        `Unsupported file type(s): ${fileNames}. Only images (PNG, JPG, GIF) and text files are supported.`
      );
    }

    const validFiles = uploadedFiles.filter((file) => isImageFile(file) || isTextFile(file));

    const imageFiles = validFiles.filter(isImageFile);
    const textFiles = validFiles.filter(isTextFile);

    if (imageFiles.length > 0) {
      const existingImages = files.filter((f) => f.type === "image_url");
      if (existingImages.length > 0) {
        setPendingImageFile(imageFiles[0]);
        setShowReplaceDialog(true);

        if (textFiles.length > 0) {
          const encodedTextFiles = await Promise.all(textFiles.map(processFile));
          setFiles((prevFiles) => [...prevFiles, ...encodedTextFiles]);
          customToast.success(`Successfully uploaded ${textFiles.length} text file(s)!`);
        }
        return;
      }

      const encodedImage = await processFile(imageFiles[0]);
      const encodedTextFiles = await Promise.all(textFiles.map(processFile));

      setFiles((prevFiles) => [...prevFiles, encodedImage, ...encodedTextFiles]);
      customToast.success(
        `Successfully uploaded ${
          imageFiles.length > 1 ? "1 image (extras ignored)" : "1 image"
        }${textFiles.length > 0 ? ` and ${textFiles.length} text file(s)` : ""}!`
      );
    } else if (textFiles.length > 0) {
      const encodedFiles = await Promise.all(textFiles.map(processFile));
      setFiles((prevFiles) => [...prevFiles, ...encodedFiles]);
      customToast.success(`Successfully uploaded ${textFiles.length} text file(s)!`);
    }
  };

  const handleReplaceConfirm = async () => {
    if (pendingImageFile) {
      try {
        const encodedImage = await processFile(pendingImageFile);
        setFiles((prevFiles) => [...prevFiles.filter((f) => f.type !== "image_url"), encodedImage]);
        customToast.success("Image replaced successfully!");
      } catch (error) {
        console.error("Error replacing image:", error);
        customToast.error("Failed to replace image. Please try again.");
      }
      setPendingImageFile(null);
    }
    setShowReplaceDialog(false);
  };

  const handleReplaceCancel = () => {
    setPendingImageFile(null);
    setShowReplaceDialog(false);
  };

  const removeFile = (index: number) => {
    setFiles((prevFiles) => prevFiles.filter((_, i) => i !== index));
    customToast.success("File removed successfully!");
  };

=======
  };

  const processFile = useCallback(async (file: File) => {
    try {
      setShowProgressBar(true);

      const validation = validateFile(file);
      if (!validation.valid) {
        throw new Error(validation.error);
      }

      const base64 = await encodeFile(file, true);
      if (isImageFile(file)) {
        return {
          type: "image_url" as const,
          image_url: { url: `data:${file.type};base64,${base64}` },
          name: file.name,
        };
      }

      return {
        type: "text" as const,
        text: base64,
        name: file.name,
      };
    } catch (error) {
      console.error("File processing error:", error);
      throw error;
    }
  }, []);

  const handleFileUpload = useCallback(
    async (uploadedFiles: File[]) => {
      try {
        setIsDragging(false);
        setShowProgressBar(true);

        const imageFiles = uploadedFiles.filter(isImageFile);
        const textFiles = uploadedFiles.filter(isTextFile);

        // Handle image files
        if (imageFiles.length > 0) {
          const existingImages = files.filter((f) => f.type === "image_url");
          if (existingImages.length > 0) {
            setPendingImageFile(imageFiles[0]);
            setShowReplaceDialog(true);

            // Process text files if any
            if (textFiles.length > 0) {
              const encodedTextFiles = await Promise.all(
                textFiles.map(processFile)
              );
              setFiles((prevFiles) => [...prevFiles, ...encodedTextFiles]);
              customToast.success(
                `Successfully uploaded ${textFiles.length} text file(s)!`
              );
            }
            return;
          }
          // No existing image, process the first image file
          const encodedImage = await processFile(imageFiles[0]);
          const encodedTextFiles = await Promise.all(
            textFiles.map(processFile)
          );

          setFiles((prevFiles) => [
            ...prevFiles,
            encodedImage,
            ...encodedTextFiles,
          ]);
          customToast.success(
            `Successfully uploaded ${imageFiles.length > 1 ? "1 image (extras ignored)" : "1 image"}${
              textFiles.length > 0
                ? ` and ${textFiles.length} text file(s)`
                : ""
            }!`
          );
        } else if (textFiles.length > 0) {
          // Only text files
          const encodedFiles = await Promise.all(textFiles.map(processFile));
          setFiles((prevFiles) => [...prevFiles, ...encodedFiles]);
          customToast.success(
            `Successfully uploaded ${textFiles.length} text file(s)!`
          );
        }
      } catch (error) {
        console.error("File upload error:", error);
        customToast.error(
          error instanceof Error
            ? error.message
            : "Failed to upload file(s). Please try again."
        );
        setShowErrorIndicator(true);
        setTimeout(() => setShowErrorIndicator(false), 3000);
      } finally {
        setShowProgressBar(false);
        setIsFileUploadOpen(false);
      }
    },
    [files, processFile, setFiles]
  );

  const handleReplaceConfirm = async () => {
    if (pendingImageFile) {
      try {
        const encodedImage = await processFile(pendingImageFile);
        setFiles((prevFiles) => [
          ...prevFiles.filter((f) => f.type !== "image_url"),
          encodedImage,
        ]);
        customToast.success("Image replaced successfully!");
      } catch (error) {
        console.error("Error replacing image:", error);
        customToast.error("Failed to replace image. Please try again.");
      }
      setPendingImageFile(null);
    }
    setShowReplaceDialog(false);
  };

  const handleReplaceCancel = () => {
    setPendingImageFile(null);
    setShowReplaceDialog(false);
  };

  const removeFile = (index: number) => {
    setFiles((prevFiles) => prevFiles.filter((_, i) => i !== index));
    customToast.success("File removed successfully!");
  };

  // Drag and drop handlers
>>>>>>> 696e9b2e
  const handleDragOver = (e: React.DragEvent<HTMLDivElement>) => {
    e.preventDefault();
    setIsDragging(true);
  };

  const handleDragLeave = (_e: React.DragEvent<HTMLDivElement>) => {
    setIsDragging(false);
  };

  const handleDrop = async (e: React.DragEvent<HTMLDivElement>) => {
    e.preventDefault();
    setIsDragging(false);
    const files = e.dataTransfer?.files;
    if (files) handleFileUpload(Array.from(files));
  };

  useEffect(() => {
    adjustTextareaHeight();
    window.addEventListener("resize", adjustTextareaHeight);
    return () => window.removeEventListener("resize", adjustTextareaHeight);
  }, [textInput]);

  return (
    <>
<<<<<<< HEAD
      <PdfDetectionDialog
        open={showPdfDialog}
        onOpenChange={setShowPdfDialog}
        pdfFileName={pdfFileName}
        onNavigate={handleNavigateToRagManagement}
      />

=======
>>>>>>> 696e9b2e
      <AlertDialog open={showReplaceDialog} onOpenChange={setShowReplaceDialog}>
        <AlertDialogContent>
          <AlertDialogHeader>
            <AlertDialogTitle>Replace Existing Image?</AlertDialogTitle>
            <AlertDialogDescription>
<<<<<<< HEAD
              You can only have one image at a time. Do you want to replace the existing image with
              the new one?
              {pendingImageFile && (
                <div className="mt-2 text-sm">New image: {pendingImageFile.name}</div>
=======
              You can only have one image at a time. Do you want to replace the
              existing image with the new one?
              {pendingImageFile && (
                <div className="mt-2 text-sm">
                  New image: {pendingImageFile.name}
                </div>
>>>>>>> 696e9b2e
              )}
            </AlertDialogDescription>
          </AlertDialogHeader>
          <AlertDialogFooter>
<<<<<<< HEAD
            <AlertDialogCancel onClick={handleReplaceCancel}>Cancel</AlertDialogCancel>
            <AlertDialogAction onClick={handleReplaceConfirm}>Replace</AlertDialogAction>
=======
            <AlertDialogCancel onClick={handleReplaceCancel}>
              Cancel
            </AlertDialogCancel>
            <AlertDialogAction onClick={handleReplaceConfirm}>
              Replace
            </AlertDialogAction>
>>>>>>> 696e9b2e
          </AlertDialogFooter>
        </AlertDialogContent>
      </AlertDialog>

<<<<<<< HEAD
      {touchFeedback && (
        <div className="fixed top-1/4 left-1/2 transform -translate-x-1/2 -translate-y-1/2 bg-gray-800 text-white text-sm rounded-lg px-4 py-2 z-50 opacity-80">
          {touchFeedback}
        </div>
      )}

      <div className="flex-shrink-0 w-full mt-2">
        <div
          className={cn(
            "relative w-full bg-white dark:bg-[#2A2A2A] rounded-lg p-2 sm:p-4 shadow-lg dark:shadow-2xl border transition-all duration-200",
            isTyping && !textInput
              ? "border-[#7C68FA] dark:border-[#7C68FA] shadow-[0_0_0_1px_#7C68FA]"
              : isFocused || isTouched
                ? "border-[#7C68FA]/70 dark:border-[#7C68FA]/60"
                : isHovered
                  ? "border-gray-400/70 dark:border-white/30"
                  : "border-gray-200 dark:border-[#7C68FA]/20",
            "overflow-hidden"
          )}
          onDragOver={handleDragOver}
          onDragLeave={handleDragLeave}
          onDrop={handleDrop}
          onMouseEnter={() => setIsHovered(true)}
          onMouseLeave={() => setIsHovered(false)}
          onTouchStart={() => setIsTouched(true)}
          onTouchEnd={() => {
            setTimeout(() => setIsTouched(false), 300);
          }}
        >
          {isDragging && (
            <div className="absolute inset-0 flex items-center justify-center bg-black/50 text-white text-lg font-semibold z-50">
              <div className="bg-white/20 rounded-lg p-8 flex flex-col items-center transition-all duration-300 ease-in-out">
                <Paperclip className="h-12 w-12 mb-4 animate-bounce" />
                <span className="text-2xl animate-pulse">Drop files to upload</span>
                <span className="text-sm mt-2">
                  Limited to one image, multiple text files allowed
                </span>
              </div>
            </div>
          )}

=======
      <div
        className={cn(
          "relative flex-shrink-0 w-full transition-all duration-200",
          isDragging && "bg-gray-200 dark:bg-gray-700 scale-[0.99]"
        )}
        onDragOver={handleDragOver}
        onDragLeave={handleDragLeave}
        onDrop={handleDrop}
      >
        {isDragging && (
          <div className="absolute inset-0 flex items-center justify-center bg-black/50 text-white text-lg font-semibold z-50">
            <div className="bg-white/20 rounded-lg p-8 flex flex-col items-center transition-all duration-300 ease-in-out">
              <Paperclip className="h-12 w-12 mb-4 animate-bounce" />
              <span className="text-2xl animate-pulse">
                Drop files to upload
              </span>
              <span className="text-sm mt-2">
                Limited to one image, multiple text files allowed
              </span>
            </div>
          </div>
        )}

        <div
          className={cn(
            "relative w-full bg-white dark:bg-[#2A2A2A] rounded-lg p-4 shadow-lg dark:shadow-2xl border transition-all duration-200",
            isFocused
              ? "border-gray-400/50 dark:border-white/20"
              : "border-gray-200 dark:border-[#7C68FA]/20",
            "overflow-hidden"
          )}
        >
          {/* File preview section */}
>>>>>>> 696e9b2e
          {files.length > 0 && (
            <>
              <div className="flex flex-wrap gap-2 mb-2">
                {files.map((file, index) => (
                  <div
                    key={index}
                    className="flex items-center space-x-2 bg-gray-100 dark:bg-gray-800 p-2 rounded-md shadow-sm"
                  >
                    <div className="flex-shrink-0">
                      {file.type === "image_url" ? (
                        <img
                          src={file.image_url?.url || "/placeholder.svg"}
                          alt={file.name}
                          className="w-6 h-6 object-cover rounded"
                        />
                      ) : (
                        <File className="w-6 h-6 text-gray-500 dark:text-gray-400" />
                      )}
                    </div>
<<<<<<< HEAD
                    <span className="text-sm truncate max-w-[150px]">{file.name}</span>
=======
                    <span className="text-sm truncate max-w-[150px]">
                      {file.name}
                    </span>
>>>>>>> 696e9b2e
                    <button
                      type="button"
                      className="text-red-500 hover:text-red-700"
                      onClick={() => removeFile(index)}
                      aria-label="Remove file"
                    >
                      <X className="h-4 w-4" />
                    </button>
                  </div>
                ))}
              </div>
              <div className="border-t border-gray-200 dark:border-gray-700 mb-2" />
            </>
          )}

<<<<<<< HEAD
          <div className="relative">
            <textarea
              ref={textareaRef}
              value={textInput}
              onChange={handleTextAreaInput}
              onKeyDown={handleKeyPress}
              placeholder=""
              className="w-full h-full bg-transparent border-none focus:outline-none resize-none font-mono text-base leading-normal overflow-y-auto py-1 px-1"
              disabled={isStreaming}
              rows={1}
              style={{
                minHeight: isMobileView ? "36px" : "24px",
                maxHeight: isMobileView ? "80px" : "200px",
                fontSize: isMobileView ? "16px" : "inherit",
                lineHeight: isMobileView ? "1.2" : "inherit",
                WebkitAppearance: "none",
              }}
              aria-label="Chat input"
              onFocus={() => setIsFocused(true)}
              onBlur={() => setIsFocused(false)}
              onTouchStart={() => setIsTouched(true)}
              onTouchEnd={() => {
                setTimeout(() => {
                  if (!isFocused) setIsTouched(false);
                }, 300);
              }}
            />
            {!textInput && !isFocused && (
              <div className="absolute inset-0 pointer-events-none">
                <TypingAnimation
                  texts={EXAMPLE_PROMPTS}
                  duration={50}
                  cycleDelay={2000}
                  className="absolute inset-0 flex items-center px-1 text-gray-400 dark:text-gray-500"
                />
              </div>
            )}
          </div>

          <div className="flex justify-between items-center mt-2">
            <div className="flex gap-2 items-center">
              <div className="relative group">
                <TooltipProvider>
                  <Tooltip>
                    <TooltipTrigger asChild>
                      <Button
                        type="button"
                        variant="ghost"
                        size={isMobileView ? "sm" : "default"}
                        className="text-gray-600 dark:text-white/70 hover:text-gray-800 dark:hover:text-white hover:bg-gray-100 dark:hover:bg-[#7C68FA]/20 p-1 sm:p-2 rounded-full flex items-center justify-center transition-colors duration-300"
                        onClick={() => setIsFileUploadOpen((prev) => !prev)}
                        aria-label="Attach files"
                        onTouchStart={() => handleTouchStart("Attach files")}
                        onTouchEnd={handleTouchEnd}
                      >
                        <Paperclip className={`${isMobileView ? "h-4 w-4" : "h-5 w-5"}`} />
                      </Button>
                    </TooltipTrigger>
                    <TooltipContent>
                      <p>Attach files (1 image max)</p>
                    </TooltipContent>
                  </Tooltip>
                </TooltipProvider>
                {isMobileView && (
                  <div className="absolute bottom-full left-1/2 transform -translate-x-1/2 -translate-y-1 opacity-0 group-hover:opacity-100 group-active:opacity-100 transition-opacity duration-200 pointer-events-none bg-gray-800 text-white text-xs rounded px-2 py-1 whitespace-nowrap">
                    Attach files
                  </div>
                )}
              </div>

              <div className="relative group">
                <TooltipProvider>
                  <Tooltip>
                    <TooltipTrigger asChild>
                      <div>
                        <VoiceInput
                          onTranscript={handleVoiceInput}
                          isListening={isListening}
                          setIsListening={setIsListening}
                        />
                      </div>
                    </TooltipTrigger>
                    <TooltipContent>
                      <p>Voice input</p>
                    </TooltipContent>
                  </Tooltip>
                </TooltipProvider>
                {isMobileView && (
                  <div className="absolute bottom-full left-1/2 transform -translate-x-1/2 -translate-y-1 opacity-0 group-hover:opacity-100 group-active:opacity-100 transition-opacity duration-200 pointer-events-none bg-gray-800 text-white text-xs rounded px-2 py-1 whitespace-nowrap">
                    {isListening ? "Stop recording" : "Voice input"}
                  </div>
                )}
              </div>
            </div>

            <div className="flex items-center gap-2">
              {onCreateNewConversation && (
                <div className="relative group">
                  <Button
                    onClick={() => {
                      handleTouchStart("Creating new chat");
                      onCreateNewConversation();
                      handleTouchEnd();
                    }}
                    onTouchStart={() => handleTouchStart("Creating new chat")}
                    onTouchEnd={handleTouchEnd}
                    size="sm"
                    className={`
                      bg-transparent border border-[#7C68FA]/50 hover:bg-[#7C68FA]/10 active:bg-[#7C68FA]/20 text-[#7C68FA] 
                      rounded-full flex items-center transition-all duration-200 touch-manipulation
                      ${
                        isMobileView
                          ? "justify-center h-8 w-8 p-0"
                          : "justify-center gap-1.5 px-3 py-1"
                      }
                    `}
                    aria-label="Start a new chat"
                  >
                    <Plus className={isMobileView ? "h-4 w-4" : "h-4 w-4"} />
                    {!isMobileView && <span className="text-xs">New chat</span>}
                  </Button>
                  {isMobileView && (
                    <div className="absolute bottom-full left-1/2 transform -translate-x-1/2 -translate-y-1 opacity-0 group-hover:opacity-100 group-active:opacity-100 transition-opacity duration-200 pointer-events-none bg-gray-800 text-white text-xs rounded px-2 py-1 whitespace-nowrap">
                      New chat
                    </div>
                  )}
                </div>
              )}

              {isStreaming ? (
                <div className="relative group">
                  <Button
                    onClick={() => {
                      if (onStopInference) {
                        handleTouchStart("Stopping generation");
                        onStopInference();
                        handleTouchEnd();
                      }
                    }}
                    onTouchStart={() => handleTouchStart("Stopping generation")}
                    onTouchEnd={handleTouchEnd}
                    className={`
                      bg-red-500 hover:bg-red-600 active:bg-red-700 text-white 
                      ${isMobileView ? "px-3 py-2 text-sm" : "px-4 py-2 text-sm"} 
                      rounded-lg flex items-center gap-1 sm:gap-2 transition-all duration-200 touch-manipulation
                    `}
                    aria-label="Stop generation"
                  >
                    {isMobileView ? (
                      <X className="h-4 w-4" />
                    ) : (
                      <>
                        Stop
                        <X className="h-4 w-4" />
                      </>
                    )}
                  </Button>
                  {isMobileView && (
                    <div className="absolute bottom-full left-1/2 transform -translate-x-1/2 -translate-y-1 opacity-0 group-hover:opacity-100 group-active:opacity-100 transition-opacity duration-200 pointer-events-none bg-gray-800 text-white text-xs rounded px-2 py-1 whitespace-nowrap">
                      Stop generation
                    </div>
                  )}
                </div>
              ) : (
                <div className="relative group">
                  <Button
                    onClick={() => {
                      if ((textInput.trim() !== "" || files.length > 0) && !isStreaming) {
                        handleTouchStart("Sending message");
                        handleInference(textInput, files);
                        setTextInput("");
                        handleTouchEnd();
                      }
                    }}
                    onTouchStart={() => {
                      if ((textInput.trim() !== "" || files.length > 0) && !isStreaming) {
                        handleTouchStart("Sending message");
                      }
                    }}
                    onTouchEnd={handleTouchEnd}
                    disabled={isStreaming || (!textInput.trim() && files.length === 0)}
                    className={`
                      bg-[#7C68FA] hover:bg-[#7C68FA]/80 active:bg-[#7C68FA]/90 text-white 
                      ${isMobileView ? "px-3 py-2 text-sm" : "px-4 py-2 text-sm"} 
                      rounded-lg flex items-center gap-1 sm:gap-2 transition-all duration-200 touch-manipulation
                      ${(!textInput.trim() && files.length === 0) || isStreaming ? "opacity-70" : ""}
                    `}
                    aria-label={isMobileView ? "Send message" : "Generate response"}
                  >
                    {isMobileView ? (
                      <Send className="h-4 w-4" />
                    ) : (
                      <>
                        Generate
                        <Send className="h-4 w-4" />
                      </>
                    )}
                  </Button>
                  {isMobileView && (
                    <div className="absolute bottom-full left-1/2 transform -translate-x-1/2 -translate-y-1 opacity-0 group-hover:opacity-100 group-active:opacity-100 transition-opacity duration-200 pointer-events-none bg-gray-800 text-white text-xs rounded px-2 py-1 whitespace-nowrap">
                      {isStreaming ? "Generating..." : "Send message"}
                    </div>
                  )}
                </div>
              )}
            </div>
          </div>

=======
          {/* Main text input area */}
          <textarea
            ref={textareaRef}
            value={textInput}
            onChange={handleTextAreaInput}
            onKeyDown={handleKeyPress}
            placeholder="Enter your prompt"
            className="w-full bg-transparent text-gray-800 dark:text-white placeholder-gray-400 dark:placeholder-white/70 border-none focus:outline-none resize-none font-rmMono text-base overflow-y-auto"
            disabled={isStreaming}
            rows={1}
            style={{ minHeight: "24px", maxHeight: "200px" }}
            aria-label="Chat input"
            onFocus={() => setIsFocused(true)}
            onBlur={() => setIsFocused(false)}
          />

          {/* Control buttons */}
          <div className="flex justify-between items-center mt-2">
            <div className="flex gap-2 items-center">
              <TooltipProvider>
                <Tooltip>
                  <TooltipTrigger asChild>
                    <Button
                      type="button"
                      variant="ghost"
                      className="text-gray-600 dark:text-white/70 hover:text-gray-800 dark:hover:text-white hover:bg-gray-100 dark:hover:bg-[#7C68FA]/20 p-2 rounded-full flex items-center justify-center transition-colors duration-300"
                      onClick={() => setIsFileUploadOpen((prev) => !prev)}
                      aria-label="Attach files"
                    >
                      <Paperclip className="h-5 w-5" />
                    </Button>
                  </TooltipTrigger>
                  <TooltipContent>
                    <p>Attach files (1 image max)</p>
                  </TooltipContent>
                </Tooltip>
              </TooltipProvider>
              <TooltipProvider>
                <Tooltip>
                  <TooltipTrigger asChild>
                    <div>
                      <VoiceInput
                        onTranscript={handleVoiceInput}
                        isListening={isListening}
                        setIsListening={setIsListening}
                      />
                    </div>
                  </TooltipTrigger>
                  <TooltipContent>
                    <p>Voice input</p>
                  </TooltipContent>
                </Tooltip>
              </TooltipProvider>
            </div>
            <Button
              onClick={() => handleInference(textInput, files)}
              disabled={
                isStreaming || (!textInput.trim() && files.length === 0)
              }
              className="bg-[#7C68FA] hover:bg-[#7C68FA]/80 text-white px-4 py-2 rounded-lg flex items-center gap-2 transition-colors duration-300"
              aria-label="Send message"
            >
              Generate
              <Send className="h-4 w-4" />
            </Button>
          </div>

          {/* Preserved streaming indicator */}
>>>>>>> 696e9b2e
          {isStreaming && (
            <div className="absolute inset-0 pointer-events-none overflow-hidden">
              <div className="absolute bottom-0 left-0 w-full h-1 bg-gradient-to-r from-[#7C68FA] to-[#7C68FA] animate-pulse-ripple-x" />
            </div>
          )}
<<<<<<< HEAD

          {showProgressBar && (
            <div className="absolute bottom-0 left-0 w-full h-1 bg-green-500 animate-progress" />
          )}
          {showErrorIndicator && (
            <div className="absolute bottom-0 left-0 w-full h-1 bg-red-500 animate-pulse" />
          )}
        </div>

        {showBanner && (
          <div className="w-full mt-2">
            <div
              className={`
                bg-[#1a1625] rounded-lg flex justify-between items-center
                ${isMobileView ? "p-2 text-xs" : "p-3 text-sm"}
              `}
            >
              <div className="text-gray-300">
                {isMobileView
                  ? "LLM's can make mistakes."
                  : "LLM's can make mistakes. Check important infos"}
              </div>
              <button
                className="text-gray-400 hover:text-gray-300 ml-2"
                onClick={() => setShowBanner(false)}
                title="Dismiss"
              >
                <X className={`${isMobileView ? "h-3 w-3" : "h-4 w-4"}`} />
              </button>
            </div>
          </div>
        )}
      </div>

      {isFileUploadOpen && (
        <FileUpload onChange={handleFileUpload} onClose={() => setIsFileUploadOpen(false)} />
      )}
=======
        </div>

        {showProgressBar && (
          <div className="absolute bottom-0 left-0 w-full h-1 bg-green-500 animate-progress" />
        )}
        {showErrorIndicator && (
          <div className="absolute bottom-0 left-0 w-full h-1 bg-red-500 animate-pulse" />
        )}
        {isFileUploadOpen && (
          <FileUpload
            onChange={handleFileUpload}
            onClose={() => setIsFileUploadOpen(false)}
          />
        )}
      </div>
>>>>>>> 696e9b2e
    </>
  );
}<|MERGE_RESOLUTION|>--- conflicted
+++ resolved
@@ -2,8 +2,10 @@
 // SPDX-FileCopyrightText: © 2025 Tenstorrent AI ULC
 import type React from "react";
 import { useEffect, useRef, useState, useCallback } from "react";
+// SPDX-FileCopyrightText: © 2025 Tenstorrent AI ULC
+import type React from "react";
+import { useEffect, useRef, useState, useCallback } from "react";
 import { Button } from "../ui/button";
-<<<<<<< HEAD
 import {
   Paperclip,
   Send,
@@ -20,14 +22,6 @@
 import { isImageFile, validateFile, encodeFile, isTextFile, isPdfFile } from "./fileUtils";
 import { cn } from "../../lib/utils";
 import type { FileData } from "./types";
-=======
-import { Paperclip, Send, X, File } from "lucide-react";
-import { VoiceInput } from "./VoiceInput";
-import { FileUpload } from "../ui/file-upload";
-import { isImageFile, validateFile, encodeFile, isTextFile } from "./fileUtils";
-import { cn } from "../../lib/utils";
-import type { InputAreaProps } from "./types";
->>>>>>> 696e9b2e
 import { customToast } from "../CustomToaster";
 import {
   AlertDialog,
@@ -39,7 +33,6 @@
   AlertDialogHeader,
   AlertDialogTitle,
 } from "../ui/alert-dialog";
-<<<<<<< HEAD
 import { Tooltip, TooltipContent, TooltipProvider, TooltipTrigger } from "../ui/tooltip";
 import { useNavigate } from "react-router-dom";
 import { TypingAnimation } from "../ui/typing-animation";
@@ -122,14 +115,6 @@
   onCreateNewConversation?: () => void;
   onStopInference?: () => void;
 }
-=======
-import {
-  Tooltip,
-  TooltipContent,
-  TooltipProvider,
-  TooltipTrigger,
-} from "../ui/tooltip";
->>>>>>> 696e9b2e
 
 const EXAMPLE_PROMPTS = [
   "How can I help you today?",
@@ -146,16 +131,11 @@
   isStreaming,
   isListening,
   setIsListening,
-<<<<<<< HEAD
   files = [],
   setFiles = () => {},
   isMobileView = false,
   onCreateNewConversation,
   onStopInference,
-=======
-  files,
-  setFiles,
->>>>>>> 696e9b2e
 }: InputAreaProps) {
   const textareaRef = useRef<HTMLTextAreaElement>(null);
   const [isFileUploadOpen, setIsFileUploadOpen] = useState(false);
@@ -165,7 +145,6 @@
   const [showReplaceDialog, setShowReplaceDialog] = useState(false);
   const [pendingImageFile, setPendingImageFile] = useState<File | null>(null);
   const [isFocused, setIsFocused] = useState(false);
-<<<<<<< HEAD
   const [isHovered, setIsHovered] = useState(false);
   const [isTyping, setIsTyping] = useState(false);
   const [isTouched, setIsTouched] = useState(false);
@@ -174,12 +153,9 @@
   const [showPdfDialog, setShowPdfDialog] = useState(false);
   const [pdfFileName, setPdfFileName] = useState("");
   const navigate = useNavigate();
-=======
->>>>>>> 696e9b2e
 
   // Add a meta viewport setting effect
   useEffect(() => {
-<<<<<<< HEAD
     // Ensure proper viewport meta tag settings for mobile
     const viewportMeta = document.querySelector('meta[name="viewport"]');
     if (viewportMeta) {
@@ -191,8 +167,7 @@
   }, []);
 
   useEffect(() => {
-=======
->>>>>>> 696e9b2e
+    if (textareaRef.current && !isStreaming) {
     if (textareaRef.current && !isStreaming) {
       textareaRef.current.focus();
     }
@@ -202,6 +177,7 @@
     if (textareaRef.current) {
       adjustTextareaHeight();
     }
+  }, []);
   }, []);
 
   const adjustTextareaHeight = () => {
@@ -229,35 +205,28 @@
 
   const handleTextAreaInput = (e: React.ChangeEvent<HTMLTextAreaElement>) => {
     setTextInput(e.target.value);
-<<<<<<< HEAD
     setIsTyping(true);
     // Reset typing indicator after a short delay
     clearTimeout((window as any).typingTimeout);
     (window as any).typingTimeout = setTimeout(() => {
       setIsTyping(false);
     }, 1000);
-=======
->>>>>>> 696e9b2e
     adjustTextareaHeight();
   };
 
   const handleKeyPress = (e: React.KeyboardEvent<HTMLTextAreaElement>) => {
     if (e.key === "Enter" && !e.shiftKey && !isStreaming) {
+    if (e.key === "Enter" && !e.shiftKey && !isStreaming) {
       e.preventDefault();
-<<<<<<< HEAD
       if (textInput.trim() !== "" || files.length > 0) {
         handleInference(textInput, files);
         setTextInput("");
       }
-=======
-      handleInference(textInput, files);
->>>>>>> 696e9b2e
     }
   };
 
   const handleVoiceInput = (transcript: string) => {
     setTextInput((prevText) => prevText + (prevText ? " " : "") + transcript);
-<<<<<<< HEAD
     setIsTyping(true);
     clearTimeout((window as any).typingTimeout);
     (window as any).typingTimeout = setTimeout(() => {
@@ -417,139 +386,6 @@
     customToast.success("File removed successfully!");
   };
 
-=======
-  };
-
-  const processFile = useCallback(async (file: File) => {
-    try {
-      setShowProgressBar(true);
-
-      const validation = validateFile(file);
-      if (!validation.valid) {
-        throw new Error(validation.error);
-      }
-
-      const base64 = await encodeFile(file, true);
-      if (isImageFile(file)) {
-        return {
-          type: "image_url" as const,
-          image_url: { url: `data:${file.type};base64,${base64}` },
-          name: file.name,
-        };
-      }
-
-      return {
-        type: "text" as const,
-        text: base64,
-        name: file.name,
-      };
-    } catch (error) {
-      console.error("File processing error:", error);
-      throw error;
-    }
-  }, []);
-
-  const handleFileUpload = useCallback(
-    async (uploadedFiles: File[]) => {
-      try {
-        setIsDragging(false);
-        setShowProgressBar(true);
-
-        const imageFiles = uploadedFiles.filter(isImageFile);
-        const textFiles = uploadedFiles.filter(isTextFile);
-
-        // Handle image files
-        if (imageFiles.length > 0) {
-          const existingImages = files.filter((f) => f.type === "image_url");
-          if (existingImages.length > 0) {
-            setPendingImageFile(imageFiles[0]);
-            setShowReplaceDialog(true);
-
-            // Process text files if any
-            if (textFiles.length > 0) {
-              const encodedTextFiles = await Promise.all(
-                textFiles.map(processFile)
-              );
-              setFiles((prevFiles) => [...prevFiles, ...encodedTextFiles]);
-              customToast.success(
-                `Successfully uploaded ${textFiles.length} text file(s)!`
-              );
-            }
-            return;
-          }
-          // No existing image, process the first image file
-          const encodedImage = await processFile(imageFiles[0]);
-          const encodedTextFiles = await Promise.all(
-            textFiles.map(processFile)
-          );
-
-          setFiles((prevFiles) => [
-            ...prevFiles,
-            encodedImage,
-            ...encodedTextFiles,
-          ]);
-          customToast.success(
-            `Successfully uploaded ${imageFiles.length > 1 ? "1 image (extras ignored)" : "1 image"}${
-              textFiles.length > 0
-                ? ` and ${textFiles.length} text file(s)`
-                : ""
-            }!`
-          );
-        } else if (textFiles.length > 0) {
-          // Only text files
-          const encodedFiles = await Promise.all(textFiles.map(processFile));
-          setFiles((prevFiles) => [...prevFiles, ...encodedFiles]);
-          customToast.success(
-            `Successfully uploaded ${textFiles.length} text file(s)!`
-          );
-        }
-      } catch (error) {
-        console.error("File upload error:", error);
-        customToast.error(
-          error instanceof Error
-            ? error.message
-            : "Failed to upload file(s). Please try again."
-        );
-        setShowErrorIndicator(true);
-        setTimeout(() => setShowErrorIndicator(false), 3000);
-      } finally {
-        setShowProgressBar(false);
-        setIsFileUploadOpen(false);
-      }
-    },
-    [files, processFile, setFiles]
-  );
-
-  const handleReplaceConfirm = async () => {
-    if (pendingImageFile) {
-      try {
-        const encodedImage = await processFile(pendingImageFile);
-        setFiles((prevFiles) => [
-          ...prevFiles.filter((f) => f.type !== "image_url"),
-          encodedImage,
-        ]);
-        customToast.success("Image replaced successfully!");
-      } catch (error) {
-        console.error("Error replacing image:", error);
-        customToast.error("Failed to replace image. Please try again.");
-      }
-      setPendingImageFile(null);
-    }
-    setShowReplaceDialog(false);
-  };
-
-  const handleReplaceCancel = () => {
-    setPendingImageFile(null);
-    setShowReplaceDialog(false);
-  };
-
-  const removeFile = (index: number) => {
-    setFiles((prevFiles) => prevFiles.filter((_, i) => i !== index));
-    customToast.success("File removed successfully!");
-  };
-
-  // Drag and drop handlers
->>>>>>> 696e9b2e
   const handleDragOver = (e: React.DragEvent<HTMLDivElement>) => {
     e.preventDefault();
     setIsDragging(true);
@@ -574,7 +410,6 @@
 
   return (
     <>
-<<<<<<< HEAD
       <PdfDetectionDialog
         open={showPdfDialog}
         onOpenChange={setShowPdfDialog}
@@ -582,46 +417,25 @@
         onNavigate={handleNavigateToRagManagement}
       />
 
-=======
->>>>>>> 696e9b2e
       <AlertDialog open={showReplaceDialog} onOpenChange={setShowReplaceDialog}>
         <AlertDialogContent>
           <AlertDialogHeader>
             <AlertDialogTitle>Replace Existing Image?</AlertDialogTitle>
             <AlertDialogDescription>
-<<<<<<< HEAD
               You can only have one image at a time. Do you want to replace the existing image with
               the new one?
               {pendingImageFile && (
                 <div className="mt-2 text-sm">New image: {pendingImageFile.name}</div>
-=======
-              You can only have one image at a time. Do you want to replace the
-              existing image with the new one?
-              {pendingImageFile && (
-                <div className="mt-2 text-sm">
-                  New image: {pendingImageFile.name}
-                </div>
->>>>>>> 696e9b2e
               )}
             </AlertDialogDescription>
           </AlertDialogHeader>
           <AlertDialogFooter>
-<<<<<<< HEAD
             <AlertDialogCancel onClick={handleReplaceCancel}>Cancel</AlertDialogCancel>
             <AlertDialogAction onClick={handleReplaceConfirm}>Replace</AlertDialogAction>
-=======
-            <AlertDialogCancel onClick={handleReplaceCancel}>
-              Cancel
-            </AlertDialogCancel>
-            <AlertDialogAction onClick={handleReplaceConfirm}>
-              Replace
-            </AlertDialogAction>
->>>>>>> 696e9b2e
           </AlertDialogFooter>
         </AlertDialogContent>
       </AlertDialog>
 
-<<<<<<< HEAD
       {touchFeedback && (
         <div className="fixed top-1/4 left-1/2 transform -translate-x-1/2 -translate-y-1/2 bg-gray-800 text-white text-sm rounded-lg px-4 py-2 z-50 opacity-80">
           {touchFeedback}
@@ -663,41 +477,6 @@
             </div>
           )}
 
-=======
-      <div
-        className={cn(
-          "relative flex-shrink-0 w-full transition-all duration-200",
-          isDragging && "bg-gray-200 dark:bg-gray-700 scale-[0.99]"
-        )}
-        onDragOver={handleDragOver}
-        onDragLeave={handleDragLeave}
-        onDrop={handleDrop}
-      >
-        {isDragging && (
-          <div className="absolute inset-0 flex items-center justify-center bg-black/50 text-white text-lg font-semibold z-50">
-            <div className="bg-white/20 rounded-lg p-8 flex flex-col items-center transition-all duration-300 ease-in-out">
-              <Paperclip className="h-12 w-12 mb-4 animate-bounce" />
-              <span className="text-2xl animate-pulse">
-                Drop files to upload
-              </span>
-              <span className="text-sm mt-2">
-                Limited to one image, multiple text files allowed
-              </span>
-            </div>
-          </div>
-        )}
-
-        <div
-          className={cn(
-            "relative w-full bg-white dark:bg-[#2A2A2A] rounded-lg p-4 shadow-lg dark:shadow-2xl border transition-all duration-200",
-            isFocused
-              ? "border-gray-400/50 dark:border-white/20"
-              : "border-gray-200 dark:border-[#7C68FA]/20",
-            "overflow-hidden"
-          )}
-        >
-          {/* File preview section */}
->>>>>>> 696e9b2e
           {files.length > 0 && (
             <>
               <div className="flex flex-wrap gap-2 mb-2">
@@ -717,13 +496,7 @@
                         <File className="w-6 h-6 text-gray-500 dark:text-gray-400" />
                       )}
                     </div>
-<<<<<<< HEAD
                     <span className="text-sm truncate max-w-[150px]">{file.name}</span>
-=======
-                    <span className="text-sm truncate max-w-[150px]">
-                      {file.name}
-                    </span>
->>>>>>> 696e9b2e
                     <button
                       type="button"
                       className="text-red-500 hover:text-red-700"
@@ -739,7 +512,6 @@
             </>
           )}
 
-<<<<<<< HEAD
           <div className="relative">
             <textarea
               ref={textareaRef}
@@ -948,82 +720,11 @@
             </div>
           </div>
 
-=======
-          {/* Main text input area */}
-          <textarea
-            ref={textareaRef}
-            value={textInput}
-            onChange={handleTextAreaInput}
-            onKeyDown={handleKeyPress}
-            placeholder="Enter your prompt"
-            className="w-full bg-transparent text-gray-800 dark:text-white placeholder-gray-400 dark:placeholder-white/70 border-none focus:outline-none resize-none font-rmMono text-base overflow-y-auto"
-            disabled={isStreaming}
-            rows={1}
-            style={{ minHeight: "24px", maxHeight: "200px" }}
-            aria-label="Chat input"
-            onFocus={() => setIsFocused(true)}
-            onBlur={() => setIsFocused(false)}
-          />
-
-          {/* Control buttons */}
-          <div className="flex justify-between items-center mt-2">
-            <div className="flex gap-2 items-center">
-              <TooltipProvider>
-                <Tooltip>
-                  <TooltipTrigger asChild>
-                    <Button
-                      type="button"
-                      variant="ghost"
-                      className="text-gray-600 dark:text-white/70 hover:text-gray-800 dark:hover:text-white hover:bg-gray-100 dark:hover:bg-[#7C68FA]/20 p-2 rounded-full flex items-center justify-center transition-colors duration-300"
-                      onClick={() => setIsFileUploadOpen((prev) => !prev)}
-                      aria-label="Attach files"
-                    >
-                      <Paperclip className="h-5 w-5" />
-                    </Button>
-                  </TooltipTrigger>
-                  <TooltipContent>
-                    <p>Attach files (1 image max)</p>
-                  </TooltipContent>
-                </Tooltip>
-              </TooltipProvider>
-              <TooltipProvider>
-                <Tooltip>
-                  <TooltipTrigger asChild>
-                    <div>
-                      <VoiceInput
-                        onTranscript={handleVoiceInput}
-                        isListening={isListening}
-                        setIsListening={setIsListening}
-                      />
-                    </div>
-                  </TooltipTrigger>
-                  <TooltipContent>
-                    <p>Voice input</p>
-                  </TooltipContent>
-                </Tooltip>
-              </TooltipProvider>
-            </div>
-            <Button
-              onClick={() => handleInference(textInput, files)}
-              disabled={
-                isStreaming || (!textInput.trim() && files.length === 0)
-              }
-              className="bg-[#7C68FA] hover:bg-[#7C68FA]/80 text-white px-4 py-2 rounded-lg flex items-center gap-2 transition-colors duration-300"
-              aria-label="Send message"
-            >
-              Generate
-              <Send className="h-4 w-4" />
-            </Button>
-          </div>
-
-          {/* Preserved streaming indicator */}
->>>>>>> 696e9b2e
           {isStreaming && (
             <div className="absolute inset-0 pointer-events-none overflow-hidden">
               <div className="absolute bottom-0 left-0 w-full h-1 bg-gradient-to-r from-[#7C68FA] to-[#7C68FA] animate-pulse-ripple-x" />
             </div>
           )}
-<<<<<<< HEAD
 
           {showProgressBar && (
             <div className="absolute bottom-0 left-0 w-full h-1 bg-green-500 animate-progress" />
@@ -1061,23 +762,6 @@
       {isFileUploadOpen && (
         <FileUpload onChange={handleFileUpload} onClose={() => setIsFileUploadOpen(false)} />
       )}
-=======
-        </div>
-
-        {showProgressBar && (
-          <div className="absolute bottom-0 left-0 w-full h-1 bg-green-500 animate-progress" />
-        )}
-        {showErrorIndicator && (
-          <div className="absolute bottom-0 left-0 w-full h-1 bg-red-500 animate-pulse" />
-        )}
-        {isFileUploadOpen && (
-          <FileUpload
-            onChange={handleFileUpload}
-            onClose={() => setIsFileUploadOpen(false)}
-          />
-        )}
-      </div>
->>>>>>> 696e9b2e
     </>
   );
 }