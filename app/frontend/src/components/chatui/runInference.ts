--- conflicted
+++ resolved
@@ -1,21 +1,13 @@
 // SPDX-License-Identifier: Apache-2.0
 // SPDX-FileCopyrightText: © 2025 Tenstorrent AI ULC
-<<<<<<< HEAD
 // SPDX-FileCopyrightText: © 2025 Tenstorrent AI ULC
 
 import type { InferenceRequest, RagDataSource, ChatMessage, InferenceStats } from "./types";
-=======
-
-import type {
-  InferenceRequest,
-  RagDataSource,
-  ChatMessage,
-  InferenceStats,
-} from "./types";
->>>>>>> 696e9b2e
 import { getRagContext } from "./getRagContext";
 import { generatePrompt } from "./templateRenderer";
 import { v4 as uuidv4 } from "uuid";
+import type React from "react";
+import { processUploadedFiles } from "./processUploadedFiles";
 import type React from "react";
 import { processUploadedFiles } from "./processUploadedFiles";
 
@@ -26,21 +18,14 @@
   setChatHistory: React.Dispatch<React.SetStateAction<ChatMessage[]>>,
   setIsStreaming: React.Dispatch<React.SetStateAction<boolean>>,
   isAgentSelected: boolean,
-<<<<<<< HEAD
   threadId: number,
   abortController?: AbortController
-=======
-  threadId: number
->>>>>>> 696e9b2e
 ) => {
   try {
     setIsStreaming(true);
 
     console.log("Uploaded files:", request.files);
-<<<<<<< HEAD
     console.log("RAG Datasource:", ragDatasource);
-=======
->>>>>>> 696e9b2e
 
     let ragContext: { documents: string[] } | null = null;
 
@@ -70,14 +55,7 @@
 
         // Merge with existing RAG context if any
         if (ragContext) {
-<<<<<<< HEAD
           ragContext.documents = [...ragContext.documents, ...fileRagContext.documents];
-=======
-          ragContext.documents = [
-            ...ragContext.documents,
-            ...fileRagContext.documents,
-          ];
->>>>>>> 696e9b2e
         } else {
           ragContext = fileRagContext;
         }
@@ -89,14 +67,7 @@
           ragContext
         );
       } else if (file.image_url?.url || file) {
-<<<<<<< HEAD
         console.log("Image file detected, using image_url message structure", file.image_url?.url);
-=======
-        console.log(
-          "Image file detected, using image_url message structure",
-          file.image_url?.url
-        );
->>>>>>> 696e9b2e
         messages = [
           {
             role: "user",
@@ -157,7 +128,6 @@
     console.log("Generated messages:", messages);
     console.log("Thread ID: ", threadId);
 
-<<<<<<< HEAD
     const apiUrlDefined = import.meta.env.VITE_ENABLE_DEPLOYED === "true";
 
     const API_URL = isAgentSelected
@@ -169,13 +139,6 @@
     console.log("API URL:", API_URL);
 
     const AUTH_TOKEN = import.meta.env.VITE_LLAMA_AUTH_TOKEN || "";
-=======
-    const API_URL = isAgentSelected
-      ? import.meta.env.VITE_SPECIAL_API_URL || "/models-api/agent/"
-      : import.meta.env.VITE_API_URL || "/models-api/inference/";
-
-    const AUTH_TOKEN = import.meta.env.VITE_AUTH_TOKEN || "";
->>>>>>> 696e9b2e
 
     const headers: Record<string, string> = {
       "Content-Type": "application/json",
@@ -186,11 +149,7 @@
     }
 
     let requestBody;
-<<<<<<< HEAD
     const threadIdStr = threadId.toString();
-=======
-    let threadIdStr = threadId.toString();
->>>>>>> 696e9b2e
 
     if (!isAgentSelected) {
       requestBody = {
@@ -224,7 +183,6 @@
       };
     }
 
-<<<<<<< HEAD
     // Log the complete request body with model parameters
     console.log("=== Sending Request to Backend ===");
     console.log("Request Body:", JSON.stringify(requestBody, null, 2));
@@ -243,12 +201,6 @@
     signal.addEventListener("abort", () => {
       headers["X-Abort-Requested"] = "true";
     });
-=======
-    console.log(
-      "Sending request to model:",
-      JSON.stringify(requestBody, null, 2)
-    );
->>>>>>> 696e9b2e
 
     const response = await fetch(API_URL, {
       method: "POST",
@@ -278,14 +230,9 @@
     let inferenceStats: InferenceStats | undefined;
 
     if (reader) {
-<<<<<<< HEAD
       try {
         while (true) {
           const { done, value } = await reader.read();
-=======
-      while (true) {
-        const { done, value } = await reader.read();
->>>>>>> 696e9b2e
 
           if (done) {
             console.log("Stream complete");
@@ -304,7 +251,6 @@
                 continue;
               }
 
-<<<<<<< HEAD
               if (trimmedLine.startsWith("data: <<END_OF_STREAM>>")) {
                 console.log("End of stream marker received");
                 continue;
@@ -325,37 +271,6 @@
                     };
                     console.log("Final Inference Stats received:", inferenceStats);
                     continue; // Skip processing this chunk as part of the generated text
-=======
-            try {
-              const jsonData = JSON.parse(trimmedLine.slice(5));
-
-              if (!isAgentSelected) {
-                // // Handle statistics separately after [DONE]
-                if (jsonData.ttft && jsonData.tpot) {
-                  inferenceStats = {
-                    user_ttft_s: jsonData.ttft,
-                    user_tpot: jsonData.tpot,
-                    tokens_decoded: jsonData.tokens_decoded,
-                    tokens_prefilled: jsonData.tokens_prefilled,
-                    context_length: jsonData.context_length,
-                  };
-                  console.log(
-                    "Final Inference Stats received:",
-                    inferenceStats
-                  );
-                  continue;
-                }
-              }
-              // Handle the generated text
-              const content = jsonData.choices[0]?.delta?.content || "";
-              if (content) {
-                accumulatedText += content;
-                setChatHistory((prevHistory) => {
-                  const updatedHistory = [...prevHistory];
-                  const lastMessage = updatedHistory[updatedHistory.length - 1];
-                  if (lastMessage.id === newMessageId) {
-                    lastMessage.text = accumulatedText;
->>>>>>> 696e9b2e
                   }
                 }
                 // Handle the generated text
@@ -405,14 +320,7 @@
     setIsStreaming(false);
 
     if (inferenceStats) {
-<<<<<<< HEAD
       console.log("Updating chat history with inference stats:", inferenceStats);
-=======
-      console.log(
-        "Updating chat history with inference stats:",
-        inferenceStats
-      );
->>>>>>> 696e9b2e
       setChatHistory((prevHistory) => {
         const updatedHistory = [...prevHistory];
         const lastMessage = updatedHistory[updatedHistory.length - 1];
