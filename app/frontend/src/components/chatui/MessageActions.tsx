// SPDX-License-Identifier: Apache-2.0
// SPDX-FileCopyrightText: © 2024 Tenstorrent AI ULC
<<<<<<< HEAD
=======

>>>>>>> 696e9b2e
import type React from "react";
import { useState, useEffect } from "react";
import { Button } from "../ui/button";
import { Clipboard, ThumbsUp, ThumbsDown } from "lucide-react";
import CustomToaster, { customToast } from "../CustomToaster";
import InferenceStats from "./InferenceStats";
import type { InferenceStats as InferenceStatsType } from "./types";

interface MessageActionsProps {
  messageId: string;
  onReRender: (messageId: string) => void;
  onContinue: (messageId: string) => void;
  isReRendering: boolean;
  isStreaming: boolean;
  inferenceStats?: InferenceStatsType;
  messageContent?: string;
}

const MessageActions: React.FC<MessageActionsProps> = ({
  // _messageId,
  // onReRender,
  // onContinue,
  // isReRendering,
  isStreaming,
  inferenceStats,
  messageContent,
}) => {
<<<<<<< HEAD
  const [completeMessage, setCompleteMessage] = useState<string>(messageContent || "");

  // Add state for tracking feedback status
  const [feedback, setFeedback] = useState<"thumbsUp" | "thumbsDown" | null>(null);
=======
  const [completeMessage, setCompleteMessage] = useState<string>(
    messageContent || ""
  );
>>>>>>> 696e9b2e

  // Update the complete message when streaming finishes
  useEffect(() => {
    if (!isStreaming && messageContent) {
      setCompleteMessage(messageContent);
    }
  }, [isStreaming, messageContent]);

  const handleCopy = async () => {
    try {
      if (completeMessage) {
        await navigator.clipboard.writeText(completeMessage);
        customToast.success("Message copied to clipboard");
      }
    } catch (err) {
      console.error("Failed to copy text: ", err);
      customToast.error("Failed to copy message");
    }
  };

  const handleThumbsUp = () => {
    // Toggle thumbs up state
    const newFeedback = feedback === "thumbsUp" ? null : "thumbsUp";
    setFeedback(newFeedback);

    // Add toast notification back
    if (newFeedback === "thumbsUp") {
      customToast.success("Thanks for the feedback!");
    }

    // Here you could implement API call to save feedback
    // saveFeedback(messageId, newFeedback);
  };

  const handleThumbsDown = () => {
    // Toggle thumbs down state
    const newFeedback = feedback === "thumbsDown" ? null : "thumbsDown";
    setFeedback(newFeedback);

    // Add toast notification back
    if (newFeedback === "thumbsDown") {
      customToast.error("Thanks for the feedback :(");
    }

    // Here you could implement API call to save feedback
    // saveFeedback(messageId, newFeedback);
  };

  return (
    <>
      <CustomToaster />
      <div className="flex items-center justify-between w-full mt-2 gap-2">
        <div className="flex items-center gap-2">
          <Button
            variant="ghost"
            size="icon"
            onClick={handleCopy}
            className="h-8 w-8 p-0"
            disabled={isStreaming}
          >
            <Clipboard className="h-4 w-4" />
            <span className="sr-only">Copy message</span>
          </Button>

          {/* Enhanced ThumbsUp button with active state */}
          <Button
            variant="ghost"
            size="icon"
            onClick={handleThumbsUp}
            className={`h-8 w-8 p-0 transition-colors ${
              feedback === "thumbsUp"
                ? "bg-TT-purple-tint2 text-TT-purple-accent dark:bg-TT-purple-shade dark:text-TT-purple hover:bg-TT-purple-tint1 dark:hover:bg-TT-purple"
                : "hover:bg-gray-100 dark:hover:bg-gray-800"
            }`}
            style={{ outline: "none" }}
          >
            <ThumbsUp
              className="h-4 w-4"
              fill={feedback === "thumbsUp" ? "currentColor" : "none"}
            />
            <span className="sr-only">Thumbs up</span>
          </Button>

          {/* Enhanced ThumbsDown button with active state */}
          <Button
            variant="ghost"
            size="icon"
            onClick={handleThumbsDown}
            className={`h-8 w-8 p-0 transition-colors ${
              feedback === "thumbsDown"
                ? "bg-red-100 text-red-600 dark:bg-red-900 dark:text-red-300 hover:bg-red-200 dark:hover:bg-red-800"
                : "hover:bg-gray-100 dark:hover:bg-gray-800"
            }`}
            style={{ outline: "none" }}
          >
            <ThumbsDown
              className="h-4 w-4"
              fill={feedback === "thumbsDown" ? "currentColor" : "none"}
            />
            <span className="sr-only">Thumbs down</span>
          </Button>

          {inferenceStats && <InferenceStats stats={inferenceStats} />}
        </div>
      </div>
    </>
  );
};

export default MessageActions;<|MERGE_RESOLUTION|>--- conflicted
+++ resolved
@@ -1,15 +1,12 @@
 // SPDX-License-Identifier: Apache-2.0
 // SPDX-FileCopyrightText: © 2024 Tenstorrent AI ULC
-<<<<<<< HEAD
-=======
-
->>>>>>> 696e9b2e
 import type React from "react";
 import { useState, useEffect } from "react";
 import { Button } from "../ui/button";
 import { Clipboard, ThumbsUp, ThumbsDown } from "lucide-react";
 import CustomToaster, { customToast } from "../CustomToaster";
 import InferenceStats from "./InferenceStats";
+import type { InferenceStats as InferenceStatsType } from "./types";
 import type { InferenceStats as InferenceStatsType } from "./types";
 
 interface MessageActionsProps {
@@ -19,6 +16,7 @@
   isReRendering: boolean;
   isStreaming: boolean;
   inferenceStats?: InferenceStatsType;
+  messageContent?: string;
   messageContent?: string;
 }
 
@@ -30,17 +28,12 @@
   isStreaming,
   inferenceStats,
   messageContent,
+  messageContent,
 }) => {
-<<<<<<< HEAD
   const [completeMessage, setCompleteMessage] = useState<string>(messageContent || "");
 
   // Add state for tracking feedback status
   const [feedback, setFeedback] = useState<"thumbsUp" | "thumbsDown" | null>(null);
-=======
-  const [completeMessage, setCompleteMessage] = useState<string>(
-    messageContent || ""
-  );
->>>>>>> 696e9b2e
 
   // Update the complete message when streaming finishes
   useEffect(() => {
