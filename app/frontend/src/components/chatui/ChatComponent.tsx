--- conflicted
+++ resolved
@@ -1,10 +1,6 @@
 // SPDX-License-Identifier: Apache-2.0
 // SPDX-FileCopyrightText: © 2025 Tenstorrent AI ULC
-<<<<<<< HEAD
 import { useState, useEffect, useCallback, useRef } from "react";
-=======
-import { useState, useEffect, useCallback } from "react";
->>>>>>> 696e9b2e
 import { motion, AnimatePresence } from "framer-motion";
 import { Card } from "../ui/card";
 import { useLocation } from "react-router-dom";
@@ -58,11 +54,7 @@
   // Updated structure to include titles directly in the threads
   const [chatThreads, setChatThreads] = usePersistentState<ChatThread[]>(
     "chat_threads",
-<<<<<<< HEAD
     [defaultThread]
-=======
-    [[]]
->>>>>>> 696e9b2e
   );
 
   const [currentThreadIndex, setCurrentThreadIndex] =
@@ -152,48 +144,6 @@
     loadModels();
   }, [location.state]);
 
-  // Update RAG datasource when thread changes
-  useEffect(() => {
-    const currentThread = getCurrentThread();
-    if (
-      currentThread &&
-      Array.isArray(currentThread.messages) &&
-      currentThread.messages.length > 0
-    ) {
-      const messagesWithRag = currentThread.messages
-        .filter((msg) => msg.sender === "user" && msg.ragDatasource)
-        .reverse();
-
-      if (messagesWithRag.length > 0) {
-        const mostRecentRag = messagesWithRag[0].ragDatasource;
-        setRagDatasource(mostRecentRag);
-      } else {
-        setRagDatasource(undefined);
-      }
-    } else {
-      setRagDatasource(undefined);
-    }
-  }, [currentThreadIndex, chatThreads]);
-
-  // Handle responsive layout
-  useEffect(() => {
-    const currentThread = chatThreads[currentThreadIndex];
-    if (currentThread && currentThread.length > 0) {
-      const messagesWithRag = currentThread
-        .filter((msg) => msg.sender === "user" && msg.ragDatasource)
-        .reverse();
-
-      if (messagesWithRag.length > 0) {
-        const mostRecentRag = messagesWithRag[0].ragDatasource;
-        setRagDatasource(mostRecentRag);
-      } else {
-        setRagDatasource(undefined);
-      }
-    } else {
-      setRagDatasource(undefined);
-    }
-  }, [currentThreadIndex, chatThreads]);
-
   useEffect(() => {
     const handleResize = () => {
       const width = window.innerWidth;
@@ -238,13 +188,8 @@
   }, [chatThreads, currentThreadIndex, defaultThread]);
 
   const handleInference = useCallback(
-<<<<<<< HEAD
     async (continuationMessageId: string | null = null) => {
       if (textInput.trim() === "" && files.length === 0) return;
-=======
-    (continuationMessageId: string | null = null) => {
-      if ((textInput.trim() === "" && files.length === 0) || !modelID) return;
->>>>>>> 696e9b2e
 
       const modelsDeployed = await checkDeployedModels();
       if (modelsDeployed && !modelID) {
@@ -269,8 +214,10 @@
           msg.id === continuationMessageId
             ? { ...msg, text: msg.text + " [Continuing...] " }
             : msg
+            : msg
         );
       } else {
+        // Store ragDatasource in the user message
         // Store ragDatasource in the user message
         const userMessage: ChatMessage = {
           id: uuidv4(),
@@ -324,6 +271,7 @@
         deploy_id: modelID || "", // Provide empty string as fallback when modelID is null
         text: continuationMessageId ? `Continue: ${textInput}` : textInput,
         files: files,
+        files: files,
       };
 
       console.log("Running inference with request:", inferenceRequest);
@@ -380,6 +328,7 @@
       setTextInput("");
       setReRenderingMessageId(null);
       setFiles([]);
+      setFiles([]);
     },
     [
       chatThreads,
@@ -388,28 +337,22 @@
       ragDatasource,
       textInput,
       files,
+      files,
       setChatThreads,
-<<<<<<< HEAD
       isAgentSelected,
       screenSize.isMobileView,
       getCurrentThread,
       defaultThread,
       setCurrentThreadIndex,
-=======
->>>>>>> 696e9b2e
     ]
   );
 
   const handleReRender = useCallback(
     async (messageId: string) => {
-<<<<<<< HEAD
       const currentThread = getCurrentThread();
       if (!currentThread || !Array.isArray(currentThread.messages)) return;
 
       const messageToReRender = currentThread.messages.find(
-=======
-      const messageToReRender = chatThreads[currentThreadIndex]?.find(
->>>>>>> 696e9b2e
         (msg) => msg.id === messageId
       );
       if (
@@ -422,15 +365,13 @@
       const userMessage = currentThread.messages.find(
         (msg) =>
           msg.sender === "user" &&
-<<<<<<< HEAD
           currentThread.messages.indexOf(msg) <
             currentThread.messages.indexOf(messageToReRender)
-=======
-          chatThreads[currentThreadIndex].indexOf(msg) <
-            chatThreads[currentThreadIndex].indexOf(messageToReRender)
->>>>>>> 696e9b2e
       );
       if (!userMessage) return;
+
+      // Get the RAG datasource from the user message if available
+      const messageRagDatasource = userMessage.ragDatasource || ragDatasource;
 
       // Get the RAG datasource from the user message if available
       const messageRagDatasource = userMessage.ragDatasource || ragDatasource;
@@ -442,12 +383,12 @@
         deploy_id: modelID,
         text: userMessage.text,
         files: userMessage.files,
+        files: userMessage.files,
       };
 
       await runInference(
         inferenceRequest,
         messageRagDatasource,
-<<<<<<< HEAD
         currentThread.messages,
         (newHistory) => {
           setChatThreads((prevThreads) => {
@@ -495,29 +436,6 @@
                   };
                 }
                 return msg;
-=======
-        chatThreads[currentThreadIndex] || [],
-        (newHistory) => {
-          setChatThreads((prevThreads) => {
-            const newThreads = [...prevThreads];
-            const currentHistory = Array.isArray(newHistory)
-              ? newHistory
-              : newHistory(newThreads[currentThreadIndex] || []);
-            newThreads[currentThreadIndex] = currentHistory.map((msg) => {
-              if (msg.id === messageId) {
-                const updatedMessage =
-                  currentHistory[currentHistory.length - 1];
-                console.log(
-                  "Inference stats received:",
-                  updatedMessage.inferenceStats
-                );
-                return {
-                  ...msg,
-                  text: updatedMessage.text,
-                  inferenceStats:
-                    updatedMessage.inferenceStats as InferenceStats,
-                };
->>>>>>> 696e9b2e
               }
             );
 
@@ -535,7 +453,6 @@
 
       setReRenderingMessageId(null);
     },
-<<<<<<< HEAD
     [
       getCurrentThread,
       currentThreadIndex,
@@ -545,21 +462,14 @@
       isAgentSelected,
       defaultThread,
     ]
-=======
-    [chatThreads, currentThreadIndex, modelID, ragDatasource, setChatThreads]
->>>>>>> 696e9b2e
   );
 
   const handleContinue = useCallback(
     (messageId: string) => {
-<<<<<<< HEAD
       const currentThread = getCurrentThread();
       if (!currentThread || !Array.isArray(currentThread.messages)) return;
 
       const messageToContinue = currentThread.messages.find(
-=======
-      const messageToContinue = chatThreads[currentThreadIndex]?.find(
->>>>>>> 696e9b2e
         (msg) => msg.id === messageId
       );
       if (!messageToContinue || messageToContinue.sender !== "assistant")
@@ -567,16 +477,11 @@
 
       setTextInput(`Continue from: "${messageToContinue.text}"`);
     },
-<<<<<<< HEAD
     [getCurrentThread]
-=======
-    [chatThreads, currentThreadIndex]
->>>>>>> 696e9b2e
   );
 
   const handleSelectConversation = useCallback(
     (id: string) => {
-<<<<<<< HEAD
       if (!Array.isArray(chatThreads)) {
         setChatThreads([defaultThread]);
         setCurrentThreadIndex(0);
@@ -601,11 +506,6 @@
       setChatThreads,
       defaultThread,
     ]
-=======
-      setCurrentThreadIndex(Number.parseInt(id));
-    },
-    [setCurrentThreadIndex]
->>>>>>> 696e9b2e
   );
 
   // Create a new conversation with a unique ID
@@ -752,7 +652,6 @@
                 onSelectConversation={handleSelectConversation}
                 onCreateNewConversation={createNewConversation}
                 onDeleteConversation={(id) => {
-<<<<<<< HEAD
                   setChatThreads((prevThreads) => {
                     if (
                       !Array.isArray(prevThreads) ||
@@ -773,19 +672,11 @@
                   });
 
                   if (getCurrentThread()?.id === id) {
-=======
-                  const index = Number.parseInt(id);
-                  setChatThreads((prevThreads) =>
-                    prevThreads.filter((_, i) => i !== index)
-                  );
-                  if (currentThreadIndex === index) {
->>>>>>> 696e9b2e
                     setCurrentThreadIndex(0);
                     setRagDatasource(undefined);
                   }
                 }}
                 onEditConversationTitle={(id, newTitle) => {
-<<<<<<< HEAD
                   if (!newTitle.trim()) return;
 
                   setChatThreads((prevThreads) => {
@@ -795,19 +686,6 @@
                       thread.id === id ? { ...thread, title: newTitle } : thread
                     );
                   });
-=======
-                  const index = Number.parseInt(id);
-                  setChatThreads((prevThreads) =>
-                    prevThreads.map((thread, i) =>
-                      i === index
-                        ? [
-                            { ...thread[0], title: newTitle },
-                            ...thread.slice(1),
-                          ]
-                        : thread
-                    )
-                  );
->>>>>>> 696e9b2e
                 }}
               />
               {/* Mobile close button */}
@@ -839,24 +717,9 @@
             setRagDatasource={setRagDatasource}
             isHistoryPanelOpen={isHistoryPanelOpen}
             setIsHistoryPanelOpen={setIsHistoryPanelOpen}
-<<<<<<< HEAD
             isAgentSelected={isAgentSelected}
             setIsAgentSelected={setIsAgentSelected}
             isMobileView={screenSize.isMobileView}
-=======
-            isAgentSelected={isAgentSelected} // Pass the state down
-            setIsAgentSelected={setIsAgentSelected} // Pass the setter down
-          />
-          <ChatHistory
-            chatHistory={chatThreads[currentThreadIndex] || []}
-            logo={logo}
-            setTextInput={setTextInput}
-            isStreaming={isStreaming}
-            onReRender={handleReRender}
-            onContinue={handleContinue}
-            reRenderingMessageId={reRenderingMessageId}
-            ragDatasource={ragDatasource}
->>>>>>> 696e9b2e
           />
           <div
             ref={chatContainerRef}
@@ -888,11 +751,8 @@
             setIsListening={setIsListening}
             files={files}
             setFiles={setFiles}
-<<<<<<< HEAD
             isMobileView={screenSize.isMobileView}
             onCreateNewConversation={createNewConversation}
-=======
->>>>>>> 696e9b2e
           />
         </div>
       </Card>
