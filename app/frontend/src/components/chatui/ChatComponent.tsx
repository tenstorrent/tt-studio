// SPDX-License-Identifier: Apache-2.0
// SPDX-FileCopyrightText: © 2025 Tenstorrent AI ULC
<<<<<<< HEAD
import { useState, useEffect, useCallback, useRef } from "react";
=======
import { useState, useEffect, useCallback } from "react";
>>>>>>> 696e9b2e
import { motion, AnimatePresence } from "framer-motion";
import { Card } from "../ui/card";
import { Skeleton } from "../ui/skeleton";
import { useLocation } from "react-router-dom";
import ttLogo from "../../assets/logo/tt_logo.svg";
import { fetchModels } from "../../api/modelsDeployedApis";
import { useQuery } from "react-query";
import { fetchCollections } from "@/src/components/rag";
import Header from "./Header";
import ChatHistory from "./ChatHistory";
import InputArea from "./InputArea";
import { HistoryPanel } from "./HistoryPanel";
import type {
  InferenceRequest,
  RagDataSource,
  ChatMessage,
  Model,
  InferenceStats,
  FileData,
} from "./types";
import { runInference } from "./runInference";
import { v4 as uuidv4 } from "uuid";
import { usePersistentState } from "./usePersistentState";
import { checkDeployedModels } from "../../api/modelsDeployedApis";
import Settings from "./Settings";

// Define a type for conversation with title
interface ChatThread {
  id: string;
  title: string;
  messages: ChatMessage[];
}

export default function ChatComponent() {
<<<<<<< HEAD
  // Show loading state on initial load
  const [isLoading, setIsLoading] = useState(true);
=======
>>>>>>> 696e9b2e
  const [files, setFiles] = useState<FileData[]>([]);
  const location = useLocation();
  const [textInput, setTextInput] = useState<string>("");
  const [ragDatasource, setRagDatasource] = useState<RagDataSource | undefined>();
  const [isRagExplicitlyDeselected, setIsRagExplicitlyDeselected] = useState(false);
  const { data: ragDataSources } = useQuery("collectionsList", {
    queryFn: fetchCollections,
    initialData: [],
  });
<<<<<<< HEAD

  // Create a default thread to start with
  const defaultThread: ChatThread = {
    id: "0",
    title: "New Chat 1",
    messages: [],
  };

  // Updated structure to include titles directly in the threads
  const [chatThreads, setChatThreads] = usePersistentState<ChatThread[]>("chat_threads", [
    defaultThread,
  ]);

  const [currentThreadIndex, setCurrentThreadIndex] = usePersistentState<number>(
    "current_thread_index",
    0
=======
  const [chatThreads, setChatThreads] = usePersistentState<ChatMessage[][]>(
    "chat_threads",
    [[]]
>>>>>>> 696e9b2e
  );
  const [modelID, setModelID] = useState<string | null>(null);
  const [modelName, setModelName] = useState<string | null>(null);
  const [isStreaming, setIsStreaming] = useState<boolean>(false);
  const [modelsDeployed, setModelsDeployed] = useState<Model[]>([]);
  const [reRenderingMessageId, setReRenderingMessageId] = useState<string | null>(null);
  const [isListening, setIsListening] = useState<boolean>(false);
  const [isHistoryPanelOpen, setIsHistoryPanelOpen] = useState(true);
  const [isAgentSelected, setIsAgentSelected] = useState<boolean>(false);
  const [screenSize, setScreenSize] = useState({
    isMobileView: false,
    isLargeScreen: false,
    isExtraLargeScreen: false,
  });
  const chatContainerRef = useRef<HTMLDivElement>(null);
  const [isScrolledUp, setIsScrolledUp] = useState(false);
  const lastScrollPositionRef = useRef(0);

  // Add refs and state for swipe gesture
  const touchStartXRef = useRef<number | null>(null);
  const touchStartTimeRef = useRef<number | null>(null);
  const [touchMoveX, setTouchMoveX] = useState<number | null>(null);
  const [leftSwipeX, setLeftSwipeX] = useState<number | null>(null);
  const swipeAreaRef = useRef<HTMLDivElement>(null);
  const historyPanelRef = useRef<HTMLDivElement>(null);
  const [isHandleTouched, setIsHandleTouched] = useState(false);

  // Add settings state
  const [isSettingsOpen, setIsSettingsOpen] = useState(false);
  const [modelSettings, setModelSettings] = useState({
    temperature: 1,
    maxLength: 512,
    topP: 0.9,
    topK: 20,
  });

  // Add the missing state variables
  const [userScrolled, setUserScrolled] = useState(false);
  const [showScrollToBottom, setShowScrollToBottom] = useState(false);

  // Add inference controller state
  const [inferenceController, setInferenceController] = useState<{
    abort: () => void;
  } | null>(null);

  // Show initial loading effect when component mounts
  useEffect(() => {
    // Start with loading state
    setIsLoading(true);

    // Clear loading after a short delay to show the animation
    const timer = setTimeout(() => setIsLoading(false), 800);
    return () => clearTimeout(timer);
  }, []);

  // We've removed the loading state initialization to prevent getting stuck

  // Validate and fix chat threads if needed
  useEffect(() => {
    if (!Array.isArray(chatThreads) || chatThreads.length === 0) {
      console.warn("ChatThreads is not an array or is empty, resetting to default");
      setChatThreads([defaultThread]);
      setCurrentThreadIndex(0);
      return;
    }

    const threadMap = new Map<string, ChatThread>();
    let needsUpdate = false;

    chatThreads.forEach((thread) => {
      if (!thread.id) {
        needsUpdate = true;
        return;
      }

      if (!threadMap.has(thread.id)) {
        threadMap.set(thread.id, thread);
      } else {
        needsUpdate = true;
      }
    });

    if (needsUpdate) {
      const uniqueThreads = Array.from(threadMap.values());
      if (uniqueThreads.length === 0) {
        setChatThreads([defaultThread]);
        setCurrentThreadIndex(0);
      } else {
        setChatThreads(uniqueThreads);

        // Make sure currentThreadIndex is valid
        if (currentThreadIndex >= uniqueThreads.length) {
          setCurrentThreadIndex(0);
        }
      }
    }
  }, [chatThreads, setChatThreads, currentThreadIndex, setCurrentThreadIndex, defaultThread]);

  // Load model information from location state and fetch deployed models
  useEffect(() => {
    if (location.state) {
      setModelID(location.state.containerID);
      setModelName(location.state.modelName);
    }

    const loadModels = async () => {
      try {
        const models = await fetchModels();
        setModelsDeployed(models);
      } catch (error) {
        console.error("Error fetching models:", error);
      }
    };

    loadModels();
  }, [location.state]);

  // Update RAG datasource when thread changes
  useEffect(() => {
    // Skip updating if RAG was explicitly deselected
    if (isRagExplicitlyDeselected) return;

    const currentThread = getCurrentThread();
    if (
      currentThread &&
      Array.isArray(currentThread.messages) &&
      currentThread.messages.length > 0
    ) {
      const messagesWithRag = currentThread.messages
        .filter((msg) => msg.sender === "user" && msg.ragDatasource)
        .reverse();

      if (messagesWithRag.length > 0) {
        const mostRecentRag = messagesWithRag[0].ragDatasource;
        setRagDatasource(mostRecentRag);
      } else {
        setRagDatasource(undefined);
      }
    } else {
      setRagDatasource(undefined);
    }
  }, [currentThreadIndex, chatThreads, isRagExplicitlyDeselected]);

  // Handle responsive layout
  useEffect(() => {
    const currentThread = chatThreads[currentThreadIndex];
    if (currentThread && currentThread.length > 0) {
      const messagesWithRag = currentThread
        .filter((msg) => msg.sender === "user" && msg.ragDatasource)
        .reverse();

      if (messagesWithRag.length > 0) {
        const mostRecentRag = messagesWithRag[0].ragDatasource;
        setRagDatasource(mostRecentRag);
      } else {
        setRagDatasource(undefined);
      }
    } else {
      setRagDatasource(undefined);
    }
  }, [currentThreadIndex, chatThreads]);

  useEffect(() => {
    const handleResize = () => {
      const width = window.innerWidth;
      const wasMobile = screenSize.isMobileView;
      const isMobileNow = width < 768;

      // Show loading state when transitioning between mobile and desktop views
      if (wasMobile !== isMobileNow) {
        setIsLoading(true);
        // Clear loading after a short delay
        setTimeout(() => setIsLoading(false), 300);
      }

      setScreenSize({
        isMobileView: isMobileNow,
        isLargeScreen: width >= 1280,
        isExtraLargeScreen: width >= 1600,
      });

      if (width < 768) {
        setIsHistoryPanelOpen(false);
      } else {
        setIsHistoryPanelOpen(true);
      }
    };

    window.addEventListener("resize", handleResize);
    handleResize();

    return () => window.removeEventListener("resize", handleResize);
  }, [screenSize.isMobileView]);

  // Set up swipe gesture handlers
  useEffect(() => {
    const handleTouchStart = (e: TouchEvent) => {
      if (!screenSize.isMobileView) return;

      // Store initial touch position
      touchStartXRef.current = e.touches[0].clientX;
      touchStartTimeRef.current = Date.now();

      // Reset swipe states
      setTouchMoveX(null);
      setLeftSwipeX(null);

      // Set touch state
      setIsHandleTouched(true);

      // Only prevent default for touches near edges
      if (
        (e.touches[0].clientX < 20 ||
          (isHistoryPanelOpen && e.touches[0].clientX > window.innerWidth - 20)) &&
        e.cancelable
      ) {
        e.preventDefault();
      }
    };

    const handleTouchMove = (e: TouchEvent) => {
      if (!screenSize.isMobileView || touchStartXRef.current === null) return;

      const currentX = e.touches[0].clientX;
      const deltaX = currentX - touchStartXRef.current;

      // For right swipe to open panel
      if (deltaX > 10 && !isHistoryPanelOpen) {
        setTouchMoveX(deltaX);

        if (touchStartXRef.current < 20 && e.cancelable) {
          e.preventDefault();
        }
      }

      // For left swipe to close panel
      if (deltaX < -10 && isHistoryPanelOpen && screenSize.isMobileView) {
        setLeftSwipeX(deltaX);

        if (e.cancelable) {
          e.preventDefault();
        }
      }
    };

    const handleTouchEnd = (e: TouchEvent) => {
      if (
        !screenSize.isMobileView ||
        touchStartXRef.current === null ||
        touchStartTimeRef.current === null
      )
        return;

      const touchEndX = e.changedTouches[0].clientX;
      const deltaX = touchEndX - touchStartXRef.current;
      const deltaTime = Date.now() - touchStartTimeRef.current;

      // Open panel on right swipe
      if ((deltaX > 70 || (deltaX > 40 && deltaTime < 250)) && !isHistoryPanelOpen) {
        setIsHistoryPanelOpen(true);
      }

      // Close panel on left swipe
      if (
        (deltaX < -70 || (deltaX < -40 && deltaTime < 250)) &&
        isHistoryPanelOpen &&
        screenSize.isMobileView
      ) {
        setIsHistoryPanelOpen(false);
      }

      // Reset touch tracking
      touchStartXRef.current = null;
      touchStartTimeRef.current = null;
      setTouchMoveX(null);
      setLeftSwipeX(null);
      setIsHandleTouched(false);
    };

    // Add touch events to elements
    const swipeArea = swipeAreaRef.current;
    const historyPanel = historyPanelRef.current;

    if (swipeArea) {
      swipeArea.addEventListener("touchstart", handleTouchStart, {
        passive: false,
      });
      swipeArea.addEventListener("touchmove", handleTouchMove, {
        passive: false,
      });
      swipeArea.addEventListener("touchend", handleTouchEnd);
    }

    // Add touch events to history panel for left swipe to close
    if (historyPanel && isHistoryPanelOpen && screenSize.isMobileView) {
      historyPanel.addEventListener("touchstart", handleTouchStart, {
        passive: false,
      });
      historyPanel.addEventListener("touchmove", handleTouchMove, {
        passive: false,
      });
      historyPanel.addEventListener("touchend", handleTouchEnd);
    }

    return () => {
      if (swipeArea) {
        swipeArea.removeEventListener("touchstart", handleTouchStart);
        swipeArea.removeEventListener("touchmove", handleTouchMove);
        swipeArea.removeEventListener("touchend", handleTouchEnd);
      }

      if (historyPanel) {
        historyPanel.removeEventListener("touchstart", handleTouchStart);
        historyPanel.removeEventListener("touchmove", handleTouchMove);
        historyPanel.removeEventListener("touchend", handleTouchEnd);
      }
    };
  }, [screenSize.isMobileView, isHistoryPanelOpen]);

  // COMPLETELY REWRITTEN: Scroll behavior with user control
  useEffect(() => {
    const container = chatContainerRef.current;
    if (!container) return;

    // Scroll handler - detect when user scrolls away from bottom
    const handleScroll = () => {
      if (!container) return;

      // Calculate distance from bottom
      const { scrollTop, scrollHeight } = container;
      const distanceFromBottom = scrollHeight - scrollTop - container.clientHeight;

      // Store last scroll position
      lastScrollPositionRef.current = scrollTop;

      // Show scroll button when scrolled up significantly
      const isScrolledUp = distanceFromBottom > 100;
      setIsScrolledUp(isScrolledUp);
      setShowScrollToBottom(isScrolledUp);

      // Track if user has scrolled away from bottom - INCREASED SENSITIVITY
      // Even tiny scroll (10px) will stop auto-scroll
      if (distanceFromBottom > 10) {
        setUserScrolled(true);
      } else if (distanceFromBottom < 5) {
        // User is at bottom again - smaller threshold
        setUserScrolled(false);
      }
    };

    // Initial scroll to bottom when changing threads
    const scrollToBottom = () => {
      if (container) {
        container.scrollTop = container.scrollHeight;
        setIsScrolledUp(false);
      }
    };

    // Set up mutation observer to watch for content changes
    const observer = new MutationObserver(() => {
      if (!container) return;

      const { scrollHeight } = container;

      // Don't auto-scroll if user has scrolled up, unless we're streaming
      if (!userScrolled || isStreaming) {
        // Get previous scroll position
        const previousScrollPosition = lastScrollPositionRef.current;
        const previousScrollHeight = container.scrollHeight;

        // Preserve relative scroll position during streaming if user has scrolled
        if (isStreaming && userScrolled) {
          // Calculate how much content has been added
          const heightDifference = scrollHeight - previousScrollHeight;
          if (heightDifference > 0) {
            // Keep same relative position
            container.scrollTop = previousScrollPosition + heightDifference;
          }
        } else if (!userScrolled) {
          // Not streaming or user hasn't scrolled - scroll to bottom
          scrollToBottom();
        }
      }
    });

    // Add event listener and start observing
    container.addEventListener("scroll", handleScroll);
    observer.observe(container, {
      childList: true,
      subtree: true,
      characterData: true,
    });

    // Initial scroll to bottom
    scrollToBottom();

    // Cleanup
    return () => {
      container.removeEventListener("scroll", handleScroll);
      observer.disconnect();
    };
  }, [currentThreadIndex, isStreaming, userScrolled]);

  // Reset user scroll when changing threads
  useEffect(() => {
    setUserScrolled(false);
    setShowScrollToBottom(false);

    // Wait a tick for the DOM to update
    setTimeout(() => {
      if (chatContainerRef.current) {
        chatContainerRef.current.scrollTop = chatContainerRef.current.scrollHeight;
      }
    }, 0);
  }, [currentThreadIndex]);

  // Safe getter for current thread
  const getCurrentThread = useCallback(() => {
    if (!Array.isArray(chatThreads) || chatThreads.length === 0) {
      return defaultThread;
    }

    if (currentThreadIndex < 0 || currentThreadIndex >= chatThreads.length) {
      return chatThreads[0] || defaultThread;
    }

    return chatThreads[currentThreadIndex] || defaultThread;
  }, [chatThreads, currentThreadIndex, defaultThread]);

  // Handle settings changes
  const handleSettingsChange = (key: string, value: number) => {
    console.log(`=== Settings Change ===`);
    console.log(`Parameter: ${key}`);
    console.log(`New Value: ${value}`);
    console.log(`Previous Settings:`, modelSettings);

    setModelSettings((prev) => {
      const newSettings = {
        ...prev,
        [key]: value,
      };
      console.log(`Updated Settings:`, newSettings);
      return newSettings;
    });
  };

  const handleInference = useCallback(
<<<<<<< HEAD
    async (continuationMessageId: string | null = null) => {
      if (textInput.trim() === "" && files.length === 0) return;
=======
    (continuationMessageId: string | null = null) => {
      if ((textInput.trim() === "" && files.length === 0) || !modelID) return;
>>>>>>> 696e9b2e

      const modelsDeployed = await checkDeployedModels();
      if (modelsDeployed && !modelID) {
        return;
      }

      // Process and classify uploaded files
      if (files.length > 0) {
        const processedFiles = await Promise.all(
          files.map(async (file) => {
            // Classify file type and extract metadata
            const fileType = file.type.split("/")[0]; // e.g., 'image', 'application'
            const fileExtension = file.name.split(".").pop()?.toLowerCase();

            // Determine appropriate collection based on file type
            let collection = "general";
            if (fileType === "image") {
              collection = "images";
            } else if (fileType === "application") {
              if (fileExtension === "pdf") {
                collection = "documents";
              } else if (["doc", "docx", "txt"].includes(fileExtension || "")) {
                collection = "text";
              }
            }

            // Add metadata to file object
            return {
              ...file,
              metadata: {
                type: fileType,
                extension: fileExtension,
                collection,
                originalName: file.name,
                uploadDate: new Date().toISOString(),
              },
            };
          })
        );

        // Update files with processed metadata
        setFiles(processedFiles);
      }

      // Log current model settings before creating request
      console.log("=== Current Model Settings ===");
      console.log("Temperature:", modelSettings.temperature);
      console.log("Top K:", modelSettings.topK);
      console.log("Top P:", modelSettings.topP);
      console.log("Max Tokens:", modelSettings.maxLength);
      console.log("=============================");

      // Create a new AbortController for this request
      const controller = new AbortController();
      setInferenceController(controller);

      // Get the current thread first to avoid any order issues
      const threadToUse = getCurrentThread();
      const hasThreads = Array.isArray(chatThreads) && chatThreads.length > 0;

      // Create a new thread if needed
      if (!hasThreads) {
        setChatThreads([defaultThread]);
        setCurrentThreadIndex(0);
        return;
      }

      let updatedMessages: ChatMessage[] = [];

      if (continuationMessageId) {
<<<<<<< HEAD
        updatedMessages = (threadToUse.messages || []).map((msg) =>
          msg.id === continuationMessageId ? { ...msg, text: msg.text + " [Continuing...] " } : msg
=======
        updatedChatHistory = chatThreads[currentThreadIndex].map((msg) =>
          msg.id === continuationMessageId
            ? { ...msg, text: msg.text + " [Continuing...] " }
            : msg
>>>>>>> 696e9b2e
        );
      } else {
        // Store ragDatasource in the user message
        const userMessage: ChatMessage = {
          id: uuidv4(),
          sender: "user",
          text: textInput,
          files: files,
<<<<<<< HEAD
          ragDatasource: ragDatasource,
=======
          ragDatasource: ragDatasource, // Store the RAG datasource with the message
>>>>>>> 696e9b2e
        };
        updatedMessages = [...(threadToUse.messages || []), userMessage];

        if (updatedMessages.length === 1) {
          setChatThreads((prevThreads) => {
            if (!Array.isArray(prevThreads))
              return [
                {
                  ...threadToUse,
                  title: userMessage.text.substring(0, 30),
                  messages: updatedMessages,
                },
              ];

            return prevThreads.map((thread, idx) =>
              idx === currentThreadIndex
                ? {
                    ...thread,
                    title: userMessage.text.substring(0, 30),
                    messages: updatedMessages,
                  }
                : thread
            );
          });
        }
      }

      if (!continuationMessageId) {
        setChatThreads((prevThreads) => {
          if (!Array.isArray(prevThreads)) return [{ ...threadToUse, messages: updatedMessages }];

          return prevThreads.map((thread, idx) =>
            idx === currentThreadIndex ? { ...thread, messages: updatedMessages } : thread
          );
        });
      }

      // Create inference request with detailed logging
      const inferenceRequest: InferenceRequest = {
        deploy_id: modelID || "",
        text: continuationMessageId ? `Continue: ${textInput}` : textInput,
        files: files,
<<<<<<< HEAD
        temperature: modelSettings.temperature,
        max_tokens: modelSettings.maxLength,
        top_p: modelSettings.topP,
        top_k: modelSettings.topK,
        stream_options: {
          include_usage: true,
          continuous_usage_stats: true,
        },
=======
>>>>>>> 696e9b2e
      };

      // Log the complete inference request
      console.log("=== Creating Inference Request ===");
      console.log("Model ID:", inferenceRequest.deploy_id);
      console.log("Temperature:", inferenceRequest.temperature);
      console.log("Top K:", inferenceRequest.top_k);
      console.log("Top P:", inferenceRequest.top_p);
      console.log("Max Tokens:", inferenceRequest.max_tokens);
      console.log("Text:", inferenceRequest.text);
      console.log("===============================");

      setIsStreaming(true);

      // Reset user scroll when starting a new message
      setUserScrolled(false);

<<<<<<< HEAD
      if (screenSize.isMobileView) {
        setIsHistoryPanelOpen(false);
      }

      try {
        await runInference(
          inferenceRequest,
          ragDatasource,
          updatedMessages,
          (newHistory) => {
            setChatThreads((prevThreads) => {
              if (!Array.isArray(prevThreads)) return [defaultThread];

              const currentThreadFromState = prevThreads[currentThreadIndex];
              if (!currentThreadFromState) return prevThreads;

              const currentMessages = currentThreadFromState.messages || [];
              const processedHistory =
                typeof newHistory === "function" ? newHistory(currentMessages) : newHistory;

              // Safety check for processedHistory
              if (!Array.isArray(processedHistory)) return prevThreads;

              const lastMessage = processedHistory[processedHistory.length - 1];
              const finalMessages =
                lastMessage && lastMessage.sender === "assistant" && !lastMessage.id
                  ? [...processedHistory.slice(0, -1), { ...lastMessage, id: uuidv4() }]
                  : processedHistory;

              return prevThreads.map((thread, idx) =>
                idx === currentThreadIndex ? { ...thread, messages: finalMessages } : thread
              );
            });
          },
          setIsStreaming,
          isAgentSelected,
          currentThreadIndex,
          controller
        );
      } catch (error: unknown) {
        if (error instanceof Error && error.name === "AbortError") {
          console.log("Request was aborted");
        } else {
          console.error("Error during inference:", error);
        }
      } finally {
        setTextInput("");
        setReRenderingMessageId(null);
        setFiles([]);
        setInferenceController(null);
      }
=======
      setTextInput("");
      setReRenderingMessageId(null);
      setFiles([]);
>>>>>>> 696e9b2e
    },
    [
      chatThreads,
      currentThreadIndex,
      modelID,
      ragDatasource,
      textInput,
      files,
      setChatThreads,
<<<<<<< HEAD
      isAgentSelected,
      screenSize.isMobileView,
      getCurrentThread,
      defaultThread,
      setCurrentThreadIndex,
      modelSettings,
=======
>>>>>>> 696e9b2e
    ]
  );

  const handleStopInference = useCallback(() => {
    if (inferenceController) {
      inferenceController.abort();
      setInferenceController(null);
      setIsStreaming(false);
      setTextInput("");
    }
  }, [inferenceController]);

  const handleReRender = useCallback(
    async (messageId: string) => {
<<<<<<< HEAD
      const currentThread = getCurrentThread();
      if (!currentThread || !Array.isArray(currentThread.messages)) return;
=======
      const messageToReRender = chatThreads[currentThreadIndex]?.find(
        (msg) => msg.id === messageId
      );
      if (
        !messageToReRender ||
        messageToReRender.sender !== "assistant" ||
        !modelID
      )
        return;
>>>>>>> 696e9b2e

      const messageToReRender = currentThread.messages.find((msg) => msg.id === messageId);
      if (!messageToReRender || messageToReRender.sender !== "assistant" || !modelID) return;

      const userMessage = currentThread.messages.find(
        (msg) =>
          msg.sender === "user" &&
<<<<<<< HEAD
          currentThread.messages.indexOf(msg) < currentThread.messages.indexOf(messageToReRender)
=======
          chatThreads[currentThreadIndex].indexOf(msg) <
            chatThreads[currentThreadIndex].indexOf(messageToReRender)
>>>>>>> 696e9b2e
      );
      if (!userMessage) return;

      // Get the RAG datasource from the user message if available
      const messageRagDatasource = userMessage.ragDatasource || ragDatasource;

      setReRenderingMessageId(messageId);
      setIsStreaming(true);
      setUserScrolled(false);

      const inferenceRequest: InferenceRequest = {
        deploy_id: modelID,
        text: userMessage.text,
        files: userMessage.files,
      };

      await runInference(
        inferenceRequest,
        messageRagDatasource,
<<<<<<< HEAD
        currentThread.messages,
=======
        chatThreads[currentThreadIndex] || [],
>>>>>>> 696e9b2e
        (newHistory) => {
          setChatThreads((prevThreads) => {
            if (!Array.isArray(prevThreads)) return [defaultThread];

            const currentThreadFromState = prevThreads[currentThreadIndex];
            if (!currentThreadFromState || !Array.isArray(currentThreadFromState.messages))
              return prevThreads;

            let currentHistory;
            if (Array.isArray(newHistory)) {
              currentHistory = newHistory;
            } else if (typeof newHistory === "function") {
              const result = newHistory(currentThreadFromState.messages);
              currentHistory = Array.isArray(result) ? result : currentThreadFromState.messages;
            } else {
              currentHistory = currentThreadFromState.messages;
            }

            if (!Array.isArray(currentHistory) || currentHistory.length === 0) {
              return prevThreads;
            }

            const updatedMessages = currentThreadFromState.messages.map((msg) => {
              if (msg.id === messageId) {
<<<<<<< HEAD
                const updatedMessage = currentHistory[currentHistory.length - 1];
                if (!updatedMessage) return msg;

=======
                const updatedMessage =
                  currentHistory[currentHistory.length - 1];
                console.log(
                  "Inference stats received:",
                  updatedMessage.inferenceStats
                );
>>>>>>> 696e9b2e
                return {
                  ...msg,
                  text: updatedMessage.text || msg.text,
                  inferenceStats: updatedMessage.inferenceStats as InferenceStats,
                };
              }
              return msg;
            });

            return prevThreads.map((thread, idx) =>
              idx === currentThreadIndex ? { ...thread, messages: updatedMessages } : thread
            );
          });
        },
        setIsStreaming,
        isAgentSelected,
        currentThreadIndex
      );

      setReRenderingMessageId(null);
    },
<<<<<<< HEAD
    [
      getCurrentThread,
      currentThreadIndex,
      modelID,
      ragDatasource,
      setChatThreads,
      isAgentSelected,
      defaultThread,
    ]
=======
    [chatThreads, currentThreadIndex, modelID, ragDatasource, setChatThreads]
>>>>>>> 696e9b2e
  );

  const handleContinue = useCallback(
    (messageId: string) => {
<<<<<<< HEAD
      const currentThread = getCurrentThread();
      if (!currentThread || !Array.isArray(currentThread.messages)) return;

      const messageToContinue = currentThread.messages.find((msg) => msg.id === messageId);
      if (!messageToContinue || messageToContinue.sender !== "assistant") return;

      setTextInput(`Continue from: "${messageToContinue.text}"`);
    },
    [getCurrentThread]
=======
      const messageToContinue = chatThreads[currentThreadIndex]?.find(
        (msg) => msg.id === messageId
      );
      if (!messageToContinue || messageToContinue.sender !== "assistant")
        return;

      setTextInput(`Continue from: "${messageToContinue.text}"`);
    },
    [chatThreads, currentThreadIndex]
>>>>>>> 696e9b2e
  );

  const handleSelectConversation = useCallback(
    (id: string) => {
<<<<<<< HEAD
      if (!Array.isArray(chatThreads)) {
        setChatThreads([defaultThread]);
        setCurrentThreadIndex(0);
        return;
      }

      const index = chatThreads.findIndex((thread) => thread.id === id);
      if (index !== -1) {
        setCurrentThreadIndex(index);
        setRagDatasource(undefined);
        setUserScrolled(false);

        if (screenSize.isMobileView) {
          setIsHistoryPanelOpen(false);
        }
      }
    },
    [
      chatThreads,
      setCurrentThreadIndex,
      setRagDatasource,
      screenSize.isMobileView,
      setChatThreads,
      defaultThread,
    ]
=======
      setCurrentThreadIndex(Number.parseInt(id));
    },
    [setCurrentThreadIndex]
>>>>>>> 696e9b2e
  );

  // Create a new conversation with a unique ID
  const createNewConversation = useCallback(() => {
    if (!Array.isArray(chatThreads)) {
      setChatThreads([defaultThread]);
      setCurrentThreadIndex(0);
      return;
    }

    // Find the highest ID to ensure uniqueness
    let maxId = -1;
    chatThreads.forEach((thread) => {
      const threadId = parseInt(thread.id, 10);
      if (!isNaN(threadId) && threadId > maxId) {
        maxId = threadId;
      }
    });

    const newThreadId = (maxId + 1).toString();
    const newThread = {
      id: newThreadId,
      title: `New Chat ${chatThreads.length + 1}`,
      messages: [],
    };

    setChatThreads((prevThreads) => {
      if (!Array.isArray(prevThreads)) return [newThread];
      return [...prevThreads, newThread];
    });

    // Set the current thread to the new one
    setCurrentThreadIndex(chatThreads.length);
    setRagDatasource(undefined);
    setUserScrolled(false);

    if (screenSize.isMobileView) {
      setIsHistoryPanelOpen(false);
    }
  }, [chatThreads, setChatThreads, setCurrentThreadIndex, screenSize.isMobileView, defaultThread]);

  // Function to toggle history panel with smooth transition
  const toggleHistoryPanel = () => {
    setIsHistoryPanelOpen((prev) => !prev);
  };

  // Calculate appropriate content width based on screen size
  const getContentMaxWidth = () => {
    if (screenSize.isExtraLargeScreen) {
      return isHistoryPanelOpen ? "w-full" : "w-full";
    }
    if (screenSize.isLargeScreen) {
      return isHistoryPanelOpen ? "w-full" : "w-full";
    }
    return "w-full";
  };

  // Log inference stats when they're updated
  useEffect(() => {
    const currentThread = getCurrentThread();
    if (currentThread && Array.isArray(currentThread.messages)) {
      const lastMessage = currentThread.messages[currentThread.messages.length - 1];
      if (lastMessage && lastMessage.sender === "assistant" && lastMessage.inferenceStats) {
        // console.log("Inference stats updated:", lastMessage.inferenceStats);
      }
    }
  }, [chatThreads, currentThreadIndex, getCurrentThread]);

  // Transform Model[] to the format expected by Header component
  const headerModelsDeployed = modelsDeployed.map((model) => ({
    id: model.containerID || model.id || "", // Use containerID from Model type or fall back to id
    name: model.modelName || model.name || "", // Use modelName from Model type or fall back to name
  }));

  // Show skeleton loader while loading - AFTER all hooks are defined
  if (isLoading) {
    return (
      <div className="flex flex-col h-screen w-full p-4 space-y-4">
        <Skeleton className="h-16 w-full rounded-lg" /> {/* Header */}
        <div className="flex-grow space-y-4 overflow-hidden">
          <Skeleton className="h-24 w-3/4 rounded-lg" /> {/* Message */}
          <Skeleton className="h-24 w-3/4 ml-auto rounded-lg" /> {/* Response */}
          <Skeleton className="h-24 w-3/4 rounded-lg" /> {/* Message */}
        </div>
        <Skeleton className="h-16 w-full rounded-lg" /> {/* Input area */}
      </div>
    );
  }

  // Scroll to bottom function
  const scrollToBottom = () => {
    if (chatContainerRef.current) {
      chatContainerRef.current.scrollTop = chatContainerRef.current.scrollHeight;
      setUserScrolled(false);
      setShowScrollToBottom(false);
    }
  };

  return (
    <div className="flex flex-col w-full max-w-full mx-auto h-screen overflow-hidden p-2 sm:p-4 md:p-6">
      <Card className="flex flex-row w-full h-full overflow-hidden min-w-0 relative font-normal">
        {/* Improved mobile handle with translucent styling */}
        {screenSize.isMobileView && !isHistoryPanelOpen && (
          <div
            ref={swipeAreaRef}
            className="fixed top-0 left-0 h-full w-12 z-50 flex items-center justify-start pointer-events-auto"
            style={{ touchAction: "pan-y" }} // Allow vertical scrolling but capture horizontal swipes
            onClick={toggleHistoryPanel}
            onTouchStart={() => setIsHandleTouched(true)}
            onTouchEnd={() => setIsHandleTouched(false)}
            onTouchCancel={() => setIsHandleTouched(false)}
          >
            <div
              className={`h-48 w-8 rounded-r-lg flex items-center justify-center transition-all duration-200 
                ${
                  isHandleTouched || touchMoveX !== null
                    ? "bg-white/90 dark:bg-[#2A2A2A]/90 shadow-md border-r border-t border-b border-gray-200 dark:border-gray-700"
                    : "bg-white/30 dark:bg-[#2A2A2A]/30 border-r border-t border-b border-gray-200/30 dark:border-gray-700/30"
                }`}
            >
              <svg
                className={`w-5 h-5 transition-opacity duration-200
                  ${
                    isHandleTouched || touchMoveX !== null
                      ? "text-gray-600 dark:text-gray-400 opacity-100"
                      : "text-gray-600/60 dark:text-gray-400/60 opacity-60"
                  }`}
                fill="none"
                viewBox="0 0 24 24"
                stroke="currentColor"
              >
                <path
                  strokeLinecap="round"
                  strokeLinejoin="round"
                  strokeWidth={2}
                  d="M9 5l7 7-7 7"
                />
              </svg>
            </div>
          </div>
        )}

        {/* Swipe indicator with improved feedback */}
        {touchMoveX !== null && !isHistoryPanelOpen && (
          <div
            className="fixed top-0 left-0 h-full bg-gray-800 z-40 opacity-70"
            style={{
              width: `${Math.min(touchMoveX, window.innerWidth * 0.7)}px`,
              borderRight: "2px solid rgba(255,255,255,0.4)",
              boxShadow: "0 0 15px rgba(0,0,0,0.3)",
              transition: "width 0.05s ease",
            }}
          >
            <div className="absolute right-3 top-1/2 transform -translate-y-1/2">
              <svg
                className="w-6 h-6 text-white"
                fill="none"
                viewBox="0 0 24 24"
                stroke="currentColor"
              >
                <path
                  strokeLinecap="round"
                  strokeLinejoin="round"
                  strokeWidth={2}
                  d="M9 5l7 7-7 7"
                />
              </svg>
            </div>
          </div>
        )}

        {/* Left swipe indicator for closing panel */}
        {leftSwipeX !== null && isHistoryPanelOpen && screenSize.isMobileView && (
          <div
            className="fixed top-0 right-0 h-full bg-red-800 z-60 opacity-70"
            style={{
              width: `${Math.min(Math.abs(leftSwipeX), window.innerWidth * 0.3)}px`,
              borderLeft: "2px solid rgba(255,255,255,0.4)",
              boxShadow: "0 0 15px rgba(0,0,0,0.3)",
              transition: "width 0.05s ease",
            }}
          >
            <div className="absolute left-3 top-1/2 transform -translate-y-1/2">
              <svg
                className="w-6 h-6 text-white"
                fill="none"
                viewBox="0 0 24 24"
                stroke="currentColor"
              >
                <path
                  strokeLinecap="round"
                  strokeLinejoin="round"
                  strokeWidth={2}
                  d="M15 19l-7-7 7-7"
                />
              </svg>
            </div>
          </div>
        )}

        {/* Mobile history panel overlay */}
        <AnimatePresence initial={false} mode="wait">
          {isHistoryPanelOpen && screenSize.isMobileView && (
            <motion.div
              initial={{ opacity: 0 }}
              animate={{ opacity: 1 }}
              exit={{ opacity: 0 }}
              transition={{ duration: 0.2 }}
              className="fixed inset-0 bg-black/50 z-40 md:hidden"
              onClick={toggleHistoryPanel}
            />
          )}
        </AnimatePresence>

        {/* History panel - different behavior based on screen size */}
        <AnimatePresence initial={false} mode="wait">
          {isHistoryPanelOpen && (
            <motion.div
              ref={historyPanelRef}
              initial={screenSize.isMobileView ? { x: "-100%" } : { width: 0 }}
              animate={
                screenSize.isMobileView
                  ? { x: 0 }
                  : {
                      width: screenSize.isExtraLargeScreen
                        ? "400px"
                        : screenSize.isLargeScreen
                          ? "350px"
                          : "300px",
                      minWidth: screenSize.isExtraLargeScreen
                        ? "300px"
                        : screenSize.isLargeScreen
                          ? "280px"
                          : "250px",
                      maxWidth: screenSize.isExtraLargeScreen
                        ? "20%"
                        : screenSize.isLargeScreen
                          ? "25%"
                          : "30%",
                    }
              }
              exit={screenSize.isMobileView ? { x: "-100%" } : { width: 0 }}
              transition={{ duration: 0.3, ease: "easeInOut" }}
              className={`h-full overflow-hidden 
        p-4 bg-white dark:bg-black
        ${
          screenSize.isMobileView
            ? "fixed top-0 left-0 w-[90%] max-w-sm z-50 shadow-xl rounded-r-lg"
            : "relative flex-shrink-0"
        }`}
            >
              <HistoryPanel
                isLoading={isLoading}
                conversations={
                  Array.isArray(chatThreads)
                    ? chatThreads.map((thread) => ({
                        id: thread?.id || "0",
                        title: thread?.title || `New Chat ${parseInt(thread?.id || "0") + 1}`,
                      }))
                    : [{ id: "0", title: "New Chat 1" }]
                }
                currentConversationId={getCurrentThread()?.id || "0"}
                onSelectConversation={handleSelectConversation}
                onCreateNewConversation={createNewConversation}
                onDeleteConversation={(id) => {
<<<<<<< HEAD
                  setChatThreads((prevThreads) => {
                    if (!Array.isArray(prevThreads) || prevThreads.length <= 1) {
                      return [defaultThread];
                    }

                    const newThreads = prevThreads.filter((thread) => thread.id !== id);

                    if (newThreads.length === 0) {
                      return [defaultThread];
                    }

                    return newThreads;
                  });

                  if (getCurrentThread()?.id === id) {
=======
                  const index = Number.parseInt(id);
                  setChatThreads((prevThreads) =>
                    prevThreads.filter((_, i) => i !== index)
                  );
                  if (currentThreadIndex === index) {
>>>>>>> 696e9b2e
                    setCurrentThreadIndex(0);
                    setRagDatasource(undefined);
                  }
                }}
                onEditConversationTitle={(id, newTitle) => {
<<<<<<< HEAD
                  if (!newTitle.trim()) return;

                  setChatThreads((prevThreads) => {
                    if (!Array.isArray(prevThreads)) return [defaultThread];

                    return prevThreads.map((thread) =>
                      thread.id === id ? { ...thread, title: newTitle } : thread
                    );
                  });
=======
                  const index = Number.parseInt(id);
                  setChatThreads((prevThreads) =>
                    prevThreads.map((thread, i) =>
                      i === index
                        ? [
                            { ...thread[0], title: newTitle },
                            ...thread.slice(1),
                          ]
                        : thread
                    )
                  );
>>>>>>> 696e9b2e
                }}
              />
              {/* Mobile close button */}
              {screenSize.isMobileView && (
                <button
                  className="absolute top-4 right-4 text-gray-500 p-2"
                  onClick={toggleHistoryPanel}
                >
                  ✕
                </button>
              )}
            </motion.div>
          )}
        </AnimatePresence>
<<<<<<< HEAD

        <div
          className={`flex flex-col flex-grow min-w-0 ${
            screenSize.isMobileView ? "h-[100dvh] fixed inset-0" : "p-2 sm:p-4"
          } ${getContentMaxWidth()} overflow-hidden`}
        >
          <div className={`${screenSize.isMobileView ? "sticky top-0 z-10 bg-background" : ""}`}>
            <Header
              modelName={modelName}
              modelsDeployed={headerModelsDeployed}
              setModelID={setModelID}
              setModelName={setModelName}
              ragDataSources={ragDataSources}
              ragDatasource={ragDatasource}
              setRagDatasource={setRagDatasource}
              isHistoryPanelOpen={isHistoryPanelOpen}
              setIsHistoryPanelOpen={setIsHistoryPanelOpen}
              isAgentSelected={isAgentSelected}
              setIsAgentSelected={setIsAgentSelected}
              isMobileView={screenSize.isMobileView}
              setIsRagExplicitlyDeselected={setIsRagExplicitlyDeselected}
              isSettingsOpen={isSettingsOpen}
              setIsSettingsOpen={setIsSettingsOpen}
            />
          </div>
          <div
            ref={chatContainerRef}
            className={`flex-grow overflow-y-auto relative ${
              screenSize.isMobileView ? "px-1 pb-[140px] pt-2" : "px-1 sm:px-2 md:px-4"
            }`}
          >
            <ChatHistory
              chatHistory={(() => {
                const currentThread = getCurrentThread();
                return Array.isArray(currentThread?.messages) ? currentThread.messages : [];
              })()}
              logo={ttLogo || ""}
              setTextInput={setTextInput}
              isStreaming={isStreaming}
              onReRender={handleReRender}
              onContinue={handleContinue}
              reRenderingMessageId={reRenderingMessageId}
              ragDatasource={ragDatasource}
              isMobileView={screenSize.isMobileView}
            />
            {/* Scroll to bottom button */}
            <AnimatePresence>
              {isScrolledUp && (
                <motion.button
                  initial={{ opacity: 0, y: 20 }}
                  animate={{ opacity: 1, y: 0 }}
                  exit={{ opacity: 0, y: 20 }}
                  transition={{ duration: 0.2 }}
                  onClick={scrollToBottom}
                  className="fixed bottom-24 right-4 sm:right-8 md:right-12 z-50 p-2 rounded-full bg-gray-800 text-white shadow-lg hover:bg-gray-700 transition-colors"
                  style={{
                    boxShadow: "0 2px 10px rgba(0,0,0,0.2)",
                  }}
                >
                  <svg className="w-6 h-6" fill="none" stroke="currentColor" viewBox="0 0 24 24">
                    <path
                      strokeLinecap="round"
                      strokeLinejoin="round"
                      strokeWidth={2}
                      d="M19 14l-7 7m0 0l-7-7m7 7V3"
                    />
                  </svg>
                </motion.button>
              )}
            </AnimatePresence>

            {/* Scroll to bottom button - WHITE CIRCLE WITH BLACK ARROW FOR DARK MODE */}
            {showScrollToBottom && (
              <button
                onClick={scrollToBottom}
                className="fixed bottom-28 right-4 z-10 p-2 bg-primary text-white dark:bg-white dark:text-black rounded-full shadow-lg flex items-center justify-center transition-all hover:bg-primary/90 dark:hover:bg-gray-100 animate-fade-in"
                aria-label="Scroll to bottom"
              >
                <svg
                  xmlns="http://www.w3.org/2000/svg"
                  width="24"
                  height="24"
                  viewBox="0 0 24 24"
                  fill="none"
                  stroke="currentColor"
                  strokeWidth="2"
                  strokeLinecap="round"
                  strokeLinejoin="round"
                >
                  <path d="M12 19V5" />
                  <path d="m5 12 7 7 7-7" />
                </svg>
              </button>
            )}
          </div>
          <div
            className={`${
              screenSize.isMobileView
                ? "fixed bottom-0 left-0 right-0 bg-background border-t border-gray-200 dark:border-gray-800 shadow-lg px-2 pb-safe"
                : ""
            }`}
            style={{
              paddingBottom: screenSize.isMobileView
                ? "env(safe-area-inset-bottom, 16px)"
                : undefined,
            }}
          >
            <InputArea
              textInput={textInput}
              setTextInput={setTextInput}
              handleInference={() => handleInference(null)}
              isStreaming={isStreaming}
              isListening={isListening}
              setIsListening={setIsListening}
              files={files}
              setFiles={setFiles}
              isMobileView={screenSize.isMobileView}
              onCreateNewConversation={createNewConversation}
              onStopInference={handleStopInference}
            />
          </div>
=======
        <div className={`flex flex-col flex-grow min-w-0 w-0 p-4`}>
          <Header
            modelName={modelName}
            modelsDeployed={modelsDeployed.map((model) => ({
              id: model.containerID || "",
              name: model.modelName || "",
            }))}
            setModelID={setModelID}
            setModelName={setModelName}
            ragDataSources={ragDataSources}
            ragDatasource={ragDatasource}
            setRagDatasource={setRagDatasource}
            isHistoryPanelOpen={isHistoryPanelOpen}
            setIsHistoryPanelOpen={setIsHistoryPanelOpen}
            isAgentSelected={isAgentSelected} // Pass the state down
            setIsAgentSelected={setIsAgentSelected} // Pass the setter down
          />
          <ChatHistory
            chatHistory={chatThreads[currentThreadIndex] || []}
            logo={logo}
            setTextInput={setTextInput}
            isStreaming={isStreaming}
            onReRender={handleReRender}
            onContinue={handleContinue}
            reRenderingMessageId={reRenderingMessageId}
            ragDatasource={ragDatasource}
          />
          <InputArea
            textInput={textInput}
            setTextInput={setTextInput}
            handleInference={() => handleInference(null)}
            isStreaming={isStreaming}
            isListening={isListening}
            setIsListening={setIsListening}
            files={files}
            setFiles={setFiles}
          />
>>>>>>> 696e9b2e
        </div>
      </Card>

      {/* Settings Panel */}
      <Settings
        isOpen={isSettingsOpen}
        onClose={() => setIsSettingsOpen(false)}
        settings={modelSettings}
        onSettingsChange={handleSettingsChange}
      />
    </div>
  );
}<|MERGE_RESOLUTION|>--- conflicted
+++ resolved
@@ -1,10 +1,6 @@
 // SPDX-License-Identifier: Apache-2.0
 // SPDX-FileCopyrightText: © 2025 Tenstorrent AI ULC
-<<<<<<< HEAD
 import { useState, useEffect, useCallback, useRef } from "react";
-=======
-import { useState, useEffect, useCallback } from "react";
->>>>>>> 696e9b2e
 import { motion, AnimatePresence } from "framer-motion";
 import { Card } from "../ui/card";
 import { Skeleton } from "../ui/skeleton";
@@ -39,11 +35,8 @@
 }
 
 export default function ChatComponent() {
-<<<<<<< HEAD
   // Show loading state on initial load
   const [isLoading, setIsLoading] = useState(true);
-=======
->>>>>>> 696e9b2e
   const [files, setFiles] = useState<FileData[]>([]);
   const location = useLocation();
   const [textInput, setTextInput] = useState<string>("");
@@ -53,7 +46,6 @@
     queryFn: fetchCollections,
     initialData: [],
   });
-<<<<<<< HEAD
 
   // Create a default thread to start with
   const defaultThread: ChatThread = {
@@ -70,11 +62,6 @@
   const [currentThreadIndex, setCurrentThreadIndex] = usePersistentState<number>(
     "current_thread_index",
     0
-=======
-  const [chatThreads, setChatThreads] = usePersistentState<ChatMessage[][]>(
-    "chat_threads",
-    [[]]
->>>>>>> 696e9b2e
   );
   const [modelID, setModelID] = useState<string | null>(null);
   const [modelName, setModelName] = useState<string | null>(null);
@@ -192,51 +179,6 @@
     loadModels();
   }, [location.state]);
 
-  // Update RAG datasource when thread changes
-  useEffect(() => {
-    // Skip updating if RAG was explicitly deselected
-    if (isRagExplicitlyDeselected) return;
-
-    const currentThread = getCurrentThread();
-    if (
-      currentThread &&
-      Array.isArray(currentThread.messages) &&
-      currentThread.messages.length > 0
-    ) {
-      const messagesWithRag = currentThread.messages
-        .filter((msg) => msg.sender === "user" && msg.ragDatasource)
-        .reverse();
-
-      if (messagesWithRag.length > 0) {
-        const mostRecentRag = messagesWithRag[0].ragDatasource;
-        setRagDatasource(mostRecentRag);
-      } else {
-        setRagDatasource(undefined);
-      }
-    } else {
-      setRagDatasource(undefined);
-    }
-  }, [currentThreadIndex, chatThreads, isRagExplicitlyDeselected]);
-
-  // Handle responsive layout
-  useEffect(() => {
-    const currentThread = chatThreads[currentThreadIndex];
-    if (currentThread && currentThread.length > 0) {
-      const messagesWithRag = currentThread
-        .filter((msg) => msg.sender === "user" && msg.ragDatasource)
-        .reverse();
-
-      if (messagesWithRag.length > 0) {
-        const mostRecentRag = messagesWithRag[0].ragDatasource;
-        setRagDatasource(mostRecentRag);
-      } else {
-        setRagDatasource(undefined);
-      }
-    } else {
-      setRagDatasource(undefined);
-    }
-  }, [currentThreadIndex, chatThreads]);
-
   useEffect(() => {
     const handleResize = () => {
       const width = window.innerWidth;
@@ -522,13 +464,8 @@
   };
 
   const handleInference = useCallback(
-<<<<<<< HEAD
     async (continuationMessageId: string | null = null) => {
       if (textInput.trim() === "" && files.length === 0) return;
-=======
-    (continuationMessageId: string | null = null) => {
-      if ((textInput.trim() === "" && files.length === 0) || !modelID) return;
->>>>>>> 696e9b2e
 
       const modelsDeployed = await checkDeployedModels();
       if (modelsDeployed && !modelID) {
@@ -599,15 +536,8 @@
       let updatedMessages: ChatMessage[] = [];
 
       if (continuationMessageId) {
-<<<<<<< HEAD
         updatedMessages = (threadToUse.messages || []).map((msg) =>
           msg.id === continuationMessageId ? { ...msg, text: msg.text + " [Continuing...] " } : msg
-=======
-        updatedChatHistory = chatThreads[currentThreadIndex].map((msg) =>
-          msg.id === continuationMessageId
-            ? { ...msg, text: msg.text + " [Continuing...] " }
-            : msg
->>>>>>> 696e9b2e
         );
       } else {
         // Store ragDatasource in the user message
@@ -616,11 +546,7 @@
           sender: "user",
           text: textInput,
           files: files,
-<<<<<<< HEAD
           ragDatasource: ragDatasource,
-=======
-          ragDatasource: ragDatasource, // Store the RAG datasource with the message
->>>>>>> 696e9b2e
         };
         updatedMessages = [...(threadToUse.messages || []), userMessage];
 
@@ -663,7 +589,6 @@
         deploy_id: modelID || "",
         text: continuationMessageId ? `Continue: ${textInput}` : textInput,
         files: files,
-<<<<<<< HEAD
         temperature: modelSettings.temperature,
         max_tokens: modelSettings.maxLength,
         top_p: modelSettings.topP,
@@ -672,8 +597,6 @@
           include_usage: true,
           continuous_usage_stats: true,
         },
-=======
->>>>>>> 696e9b2e
       };
 
       // Log the complete inference request
@@ -691,7 +614,6 @@
       // Reset user scroll when starting a new message
       setUserScrolled(false);
 
-<<<<<<< HEAD
       if (screenSize.isMobileView) {
         setIsHistoryPanelOpen(false);
       }
@@ -743,11 +665,6 @@
         setFiles([]);
         setInferenceController(null);
       }
-=======
-      setTextInput("");
-      setReRenderingMessageId(null);
-      setFiles([]);
->>>>>>> 696e9b2e
     },
     [
       chatThreads,
@@ -757,15 +674,12 @@
       textInput,
       files,
       setChatThreads,
-<<<<<<< HEAD
       isAgentSelected,
       screenSize.isMobileView,
       getCurrentThread,
       defaultThread,
       setCurrentThreadIndex,
       modelSettings,
-=======
->>>>>>> 696e9b2e
     ]
   );
 
@@ -780,20 +694,8 @@
 
   const handleReRender = useCallback(
     async (messageId: string) => {
-<<<<<<< HEAD
       const currentThread = getCurrentThread();
       if (!currentThread || !Array.isArray(currentThread.messages)) return;
-=======
-      const messageToReRender = chatThreads[currentThreadIndex]?.find(
-        (msg) => msg.id === messageId
-      );
-      if (
-        !messageToReRender ||
-        messageToReRender.sender !== "assistant" ||
-        !modelID
-      )
-        return;
->>>>>>> 696e9b2e
 
       const messageToReRender = currentThread.messages.find((msg) => msg.id === messageId);
       if (!messageToReRender || messageToReRender.sender !== "assistant" || !modelID) return;
@@ -801,12 +703,7 @@
       const userMessage = currentThread.messages.find(
         (msg) =>
           msg.sender === "user" &&
-<<<<<<< HEAD
           currentThread.messages.indexOf(msg) < currentThread.messages.indexOf(messageToReRender)
-=======
-          chatThreads[currentThreadIndex].indexOf(msg) <
-            chatThreads[currentThreadIndex].indexOf(messageToReRender)
->>>>>>> 696e9b2e
       );
       if (!userMessage) return;
 
@@ -826,11 +723,7 @@
       await runInference(
         inferenceRequest,
         messageRagDatasource,
-<<<<<<< HEAD
         currentThread.messages,
-=======
-        chatThreads[currentThreadIndex] || [],
->>>>>>> 696e9b2e
         (newHistory) => {
           setChatThreads((prevThreads) => {
             if (!Array.isArray(prevThreads)) return [defaultThread];
@@ -855,18 +748,9 @@
 
             const updatedMessages = currentThreadFromState.messages.map((msg) => {
               if (msg.id === messageId) {
-<<<<<<< HEAD
                 const updatedMessage = currentHistory[currentHistory.length - 1];
                 if (!updatedMessage) return msg;
 
-=======
-                const updatedMessage =
-                  currentHistory[currentHistory.length - 1];
-                console.log(
-                  "Inference stats received:",
-                  updatedMessage.inferenceStats
-                );
->>>>>>> 696e9b2e
                 return {
                   ...msg,
                   text: updatedMessage.text || msg.text,
@@ -888,7 +772,6 @@
 
       setReRenderingMessageId(null);
     },
-<<<<<<< HEAD
     [
       getCurrentThread,
       currentThreadIndex,
@@ -898,14 +781,10 @@
       isAgentSelected,
       defaultThread,
     ]
-=======
-    [chatThreads, currentThreadIndex, modelID, ragDatasource, setChatThreads]
->>>>>>> 696e9b2e
   );
 
   const handleContinue = useCallback(
     (messageId: string) => {
-<<<<<<< HEAD
       const currentThread = getCurrentThread();
       if (!currentThread || !Array.isArray(currentThread.messages)) return;
 
@@ -915,22 +794,10 @@
       setTextInput(`Continue from: "${messageToContinue.text}"`);
     },
     [getCurrentThread]
-=======
-      const messageToContinue = chatThreads[currentThreadIndex]?.find(
-        (msg) => msg.id === messageId
-      );
-      if (!messageToContinue || messageToContinue.sender !== "assistant")
-        return;
-
-      setTextInput(`Continue from: "${messageToContinue.text}"`);
-    },
-    [chatThreads, currentThreadIndex]
->>>>>>> 696e9b2e
   );
 
   const handleSelectConversation = useCallback(
     (id: string) => {
-<<<<<<< HEAD
       if (!Array.isArray(chatThreads)) {
         setChatThreads([defaultThread]);
         setCurrentThreadIndex(0);
@@ -956,11 +823,6 @@
       setChatThreads,
       defaultThread,
     ]
-=======
-      setCurrentThreadIndex(Number.parseInt(id));
-    },
-    [setCurrentThreadIndex]
->>>>>>> 696e9b2e
   );
 
   // Create a new conversation with a unique ID
@@ -1226,7 +1088,6 @@
                 onSelectConversation={handleSelectConversation}
                 onCreateNewConversation={createNewConversation}
                 onDeleteConversation={(id) => {
-<<<<<<< HEAD
                   setChatThreads((prevThreads) => {
                     if (!Array.isArray(prevThreads) || prevThreads.length <= 1) {
                       return [defaultThread];
@@ -1242,19 +1103,11 @@
                   });
 
                   if (getCurrentThread()?.id === id) {
-=======
-                  const index = Number.parseInt(id);
-                  setChatThreads((prevThreads) =>
-                    prevThreads.filter((_, i) => i !== index)
-                  );
-                  if (currentThreadIndex === index) {
->>>>>>> 696e9b2e
                     setCurrentThreadIndex(0);
                     setRagDatasource(undefined);
                   }
                 }}
                 onEditConversationTitle={(id, newTitle) => {
-<<<<<<< HEAD
                   if (!newTitle.trim()) return;
 
                   setChatThreads((prevThreads) => {
@@ -1264,19 +1117,6 @@
                       thread.id === id ? { ...thread, title: newTitle } : thread
                     );
                   });
-=======
-                  const index = Number.parseInt(id);
-                  setChatThreads((prevThreads) =>
-                    prevThreads.map((thread, i) =>
-                      i === index
-                        ? [
-                            { ...thread[0], title: newTitle },
-                            ...thread.slice(1),
-                          ]
-                        : thread
-                    )
-                  );
->>>>>>> 696e9b2e
                 }}
               />
               {/* Mobile close button */}
@@ -1291,7 +1131,6 @@
             </motion.div>
           )}
         </AnimatePresence>
-<<<<<<< HEAD
 
         <div
           className={`flex flex-col flex-grow min-w-0 ${
@@ -1413,45 +1252,6 @@
               onStopInference={handleStopInference}
             />
           </div>
-=======
-        <div className={`flex flex-col flex-grow min-w-0 w-0 p-4`}>
-          <Header
-            modelName={modelName}
-            modelsDeployed={modelsDeployed.map((model) => ({
-              id: model.containerID || "",
-              name: model.modelName || "",
-            }))}
-            setModelID={setModelID}
-            setModelName={setModelName}
-            ragDataSources={ragDataSources}
-            ragDatasource={ragDatasource}
-            setRagDatasource={setRagDatasource}
-            isHistoryPanelOpen={isHistoryPanelOpen}
-            setIsHistoryPanelOpen={setIsHistoryPanelOpen}
-            isAgentSelected={isAgentSelected} // Pass the state down
-            setIsAgentSelected={setIsAgentSelected} // Pass the setter down
-          />
-          <ChatHistory
-            chatHistory={chatThreads[currentThreadIndex] || []}
-            logo={logo}
-            setTextInput={setTextInput}
-            isStreaming={isStreaming}
-            onReRender={handleReRender}
-            onContinue={handleContinue}
-            reRenderingMessageId={reRenderingMessageId}
-            ragDatasource={ragDatasource}
-          />
-          <InputArea
-            textInput={textInput}
-            setTextInput={setTextInput}
-            handleInference={() => handleInference(null)}
-            isStreaming={isStreaming}
-            isListening={isListening}
-            setIsListening={setIsListening}
-            files={files}
-            setFiles={setFiles}
-          />
->>>>>>> 696e9b2e
         </div>
       </Card>
 
