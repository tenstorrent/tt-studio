// SPDX-License-Identifier: Apache-2.0
// SPDX-FileCopyrightText: © 2025 Tenstorrent AI ULC

// SPDX-FileCopyrightText: © 2025 Tenstorrent AI ULC

import React, { useRef, useEffect, useState, useCallback } from "react";
import * as ScrollArea from "@radix-ui/react-scroll-area";
import { ChevronDown, Database, File, X, Lock } from "lucide-react";
import { Button } from "../ui/button";
import ChatExamples from "./ChatExamples";
import StreamingMessage from "./StreamingMessage";
import MessageActions from "./MessageActions";
import MessageIndicator from "./MessageIndicator";
import FileDisplay from "./FileDisplay";
import type { ChatMessage } from "./types";
import * as Dialog from "@radix-ui/react-dialog";
import * as Tooltip from "@radix-ui/react-tooltip";

// --- RagPill component (assuming it's defined elsewhere or identical) ---
const RagPill: React.FC<{
  ragDatasource: {
    id: string;
    name: string;
    metadata?: {
      created_at?: string;
      embedding_func_name?: string;
      last_uploaded_document?: string;
    };
  };
}> = ({ ragDatasource }) => (
  <div className="inline-flex items-center gap-1.5 px-2 py-1 rounded-full bg-TT-slate/30 dark:bg-TT-slate/30 text-xs text-black dark:text-gray-300 mb-2">
    <Database size={12} className="text-black dark:text-gray-300" />
    <span>{ragDatasource.name}</span>
<<<<<<< HEAD
    {ragDatasource.metadata?.last_uploaded_document && (
      <span className="text-gray-600 dark:text-gray-400">
        · {ragDatasource.metadata.last_uploaded_document}
      </span>
    )}
=======
    <span className="text-gray-400">
      · {ragDatasource.metadata?.last_uploaded_document || "Untitled"}
    </span>
>>>>>>> 3df0ac0c
  </div>
);

// --- FileViewerDialog component (assuming it's defined elsewhere or identical) ---
interface FileViewerDialogProps {
  file: { url: string; name: string; isImage: boolean } | null;
  onClose: () => void;
}

const FileViewerDialog: React.FC<FileViewerDialogProps> = ({ file, onClose }) => {
  if (!file) return null;

  return (
    <Dialog.Root open={!!file} onOpenChange={onClose}>
      <Dialog.Portal>
        <Dialog.Overlay className="fixed inset-0 bg-black/50 backdrop-blur-sm" />
        <Dialog.Content className="fixed top-1/2 left-1/2 transform -translate-x-1/2 -translate-y-1/2 bg-gray-900 rounded-lg p-4 max-w-3xl max-h-[90vh] w-[90vw] overflow-auto z-50">
          <div className="flex justify-between items-center mb-4">
            <h3 className="text-lg font-medium text-white truncate max-w-[80%]">{file.name}</h3>
            <Dialog.Close asChild>
              <button className="text-gray-400 hover:text-white">
                <X className="h-6 w-6" />
              </button>
            </Dialog.Close>
          </div>

          {file.isImage ? (
            <img
              src={file.url}
              alt={file.name}
              className="w-full h-auto max-h-[70vh] object-contain"
            />
          ) : (
            <div className="flex flex-col items-center justify-center h-64 bg-gray-800 rounded-lg">
              <File className="h-16 w-16 text-gray-400 mb-4" />
              <p className="text-gray-300">Preview not available</p>
              <a
                href={file.url}
                download={file.name}
                target="_blank"
                rel="noopener noreferrer"
                className="mt-4 px-4 py-2 bg-blue-600 text-white rounded hover:bg-blue-700 transition-colors"
              >
                Download File
              </a>
            </div>
          )}
        </Dialog.Content>
      </Dialog.Portal>
    </Dialog.Root>
  );
};

interface ChatHistoryProps {
  chatHistory: ChatMessage[];
  logo: string;
  setTextInput: React.Dispatch<React.SetStateAction<string>>;
  isStreaming: boolean;
  onReRender: (messageId: string) => void;
  onContinue: (messageId: string) => void;
  reRenderingMessageId: string | null;
  ragDatasource?: {
    id: string;
    name: string;
    metadata?: Record<string, unknown>;
  };
  isMobileView?: boolean;
}

const ChatHistory: React.FC<ChatHistoryProps> = ({
  chatHistory = [],
  logo,
  setTextInput,
  isStreaming,
  onReRender,
  onContinue,
  reRenderingMessageId,
  // ragDatasource,
  isMobileView = false,
}) => {
  // console.log("ChatHistory component rendered", ragDatasource);
  const viewportRef = useRef<HTMLDivElement>(null);
  const [isScrollButtonVisible, setIsScrollButtonVisible] = useState(false);
  const [minimizedFiles, setMinimizedFiles] = useState<Set<string>>(new Set());
  const [selectedFile, setSelectedFile] = useState<{
    url: string;
    name: string;
    isImage: boolean;
  } | null>(null);
  const messageRefs = useRef<Map<string | number, HTMLDivElement>>(new Map());
  const [screenSize, setScreenSize] = useState<{
    isLargeScreen: boolean;
    isExtraLargeScreen: boolean;
  }>({ isLargeScreen: false, isExtraLargeScreen: false });

  // --- SCROLL STATE REFS ---
  const userHasScrolledAwayRef = useRef(false);
  const prevChatHistoryLengthRef = useRef(chatHistory.length);
  const isAutoScrollingRef = useRef(false); // Track if scroll is from our code vs user
  const lastScrollTopRef = useRef(0); // Remember last scroll position for better detection
  const isAtBottomRef = useRef(true); // Track if user is at bottom
  const isScrollLockedRef = useRef(false); // Track if scroll is locked to bottom
  const [isScrollLocked, setIsScrollLocked] = useState(false); // For UI updates
  // --- END SCROLL STATE REFS ---

  const shouldShowMessageIndicator = useCallback(() => {
    // Check if streaming AND last message is from user
    return (
      isStreaming &&
      chatHistory.length > 0 &&
      chatHistory[chatHistory.length - 1]?.sender === "user"
    );
  }, [isStreaming, chatHistory]);

  // Screen size effect
  useEffect(() => {
    const checkScreenSize = () => {
      const width = window.innerWidth;
      setScreenSize({
        isLargeScreen: width >= 1280,
        isExtraLargeScreen: width >= 1600,
      });
    };
    checkScreenSize();
    window.addEventListener("resize", checkScreenSize);
    return () => window.removeEventListener("resize", checkScreenSize);
  }, []);

  // --- SCROLLING FUNCTIONS ---
  const scrollToBottom = useCallback(() => {
    if (viewportRef.current) {
      // Set flag to indicate this is an auto-scroll
      isAutoScrollingRef.current = true;
      // Use scrollHeight to get the total scrollable height
      viewportRef.current.scrollTo({
        top: viewportRef.current.scrollHeight,
        behavior: "smooth",
      });

      // Reset various scroll tracking states
      userHasScrolledAwayRef.current = false;
      isAtBottomRef.current = true;

      // Clear auto-scroll flag after animation
      setTimeout(() => {
        isAutoScrollingRef.current = false;
      }, 300);
    }
  }, []);

  // --- UPDATED: Scroll Event Handler with Enhanced Detection ---
  const handleScroll = useCallback(() => {
    if (!viewportRef.current || isAutoScrollingRef.current) {
      // Skip scroll handling during programmatic scrolling
      return;
    }

    const { scrollTop, scrollHeight, clientHeight } = viewportRef.current;

    // Detection improvements
    const previousScrollTop = lastScrollTopRef.current;
    const scrollChange = Math.abs(scrollTop - previousScrollTop);

    // Update last scroll position
    lastScrollTopRef.current = scrollTop;

    // Reduce sensitivity threshold to detect smaller scrolls
    const isUserScroll = scrollChange > 0.5;

    // Make threshold larger (50px instead of 30px) for better detection
    const isNearBottom = scrollHeight - scrollTop <= clientHeight + 50;

    // Update bottom status ref
    isAtBottomRef.current = isNearBottom;

    // IMPORTANT: Always update scroll button visibility when not at bottom
    // AND when there's actually enough content to scroll
    const isContentScrollable = scrollHeight > clientHeight + 10;
    const shouldShowButton = isContentScrollable && !isNearBottom;

    // Force update button visibility
    if (shouldShowButton !== isScrollButtonVisible) {
      setIsScrollButtonVisible(shouldShowButton);
    }

    // If user is manually scrolling up (away from bottom), unlock scroll
    if (isUserScroll && !isNearBottom) {
      // Only trigger state update if there's an actual change
      if (isScrollLockedRef.current) {
        isScrollLockedRef.current = false;
        setIsScrollLocked(false);
      }
      userHasScrolledAwayRef.current = true;
    }
  }, [isScrollButtonVisible]);

  // Attach scroll listener
  useEffect(() => {
    const viewport = viewportRef.current;
    if (viewport) {
      viewport.addEventListener("scroll", handleScroll, { passive: true });
      return () => viewport.removeEventListener("scroll", handleScroll);
    }
  }, [handleScroll]);

  // NEW EFFECT: Check content length on chat history changes
  useEffect(() => {
    // Force check if content is scrollable when chat history changes
    if (viewportRef.current) {
      const { scrollTop, scrollHeight, clientHeight } = viewportRef.current;
      const isNearBottom = scrollHeight - scrollTop <= clientHeight + 50;
      const isContentScrollable = scrollHeight > clientHeight + 10;

      // Set button visibility if content is scrollable and not at bottom
      const shouldShowButton = isContentScrollable && !isNearBottom;
      if (shouldShowButton !== isScrollButtonVisible) {
        setIsScrollButtonVisible(shouldShowButton);
      }
    }
  }, [chatHistory, isScrollButtonVisible]);

  // Handle Auto-Scrolling for New Messages
  useEffect(() => {
    const currentLength = chatHistory.length;
    const previousLength = prevChatHistoryLengthRef.current;

    // Only update the history length reference
    prevChatHistoryLengthRef.current = currentLength;

    // Only process if there's a new message
    if (currentLength > previousLength && viewportRef.current) {
      const newMessage = chatHistory[currentLength - 1];

      // Schedule scroll logic after the next paint
      requestAnimationFrame(() => {
        if (!viewportRef.current) return;

        // Always scroll to bottom for user messages
        if (newMessage.sender === "user") {
          scrollToBottom();
          userHasScrolledAwayRef.current = false;
        }
        // For assistant messages, only scroll if locked or at bottom
        else if (newMessage.sender === "assistant") {
          if (isScrollLockedRef.current || isAtBottomRef.current) {
            scrollToBottom();
          } else {
            // Show the scroll button when new assistant messages arrive
            setIsScrollButtonVisible(true);
          }
        }
      });
    }
  }, [chatHistory, scrollToBottom]);

  // Streaming auto-scroll behavior
  useEffect(() => {
    if (!isStreaming || !viewportRef.current) return;

    // Only auto-scroll when streaming if we're locked or at bottom
    let animationFrameId: number;

    const autoScrollIfLocked = () => {
      if (!viewportRef.current) return;

      // Check if we should auto-scroll
      if (isScrollLockedRef.current) {
        // Lock is enabled, force scroll to bottom
        isAutoScrollingRef.current = true;
        viewportRef.current.scrollTop = viewportRef.current.scrollHeight;
        setTimeout(() => {
          isAutoScrollingRef.current = false;
        }, 10);
      }

      // Continue the loop
      animationFrameId = requestAnimationFrame(autoScrollIfLocked);
    };

    // Start the loop if scroll is locked
    if (isScrollLockedRef.current) {
      animationFrameId = requestAnimationFrame(autoScrollIfLocked);
    }

    // Clean up the animation frame
    return () => {
      if (animationFrameId) {
        cancelAnimationFrame(animationFrameId);
      }
    };
  }, [isStreaming]);

  // Other callbacks
  const toggleMinimizeFile = useCallback((fileId: string) => {
    setMinimizedFiles((prev) => {
      const newSet = new Set(prev);
      if (newSet.has(fileId)) newSet.delete(fileId);
      else newSet.add(fileId);
      return newSet;
    });
  }, []);

  const handleFileClick = useCallback((fileUrl: string, fileName: string) => {
    const imageExtensions = ["jpg", "jpeg", "png", "gif", "webp", "svg"];
    const extension = fileName.split(".").pop()?.toLowerCase() || "";
    const isImage = imageExtensions.includes(extension) || fileUrl.startsWith("data:image/");
    setSelectedFile({ url: fileUrl, name: fileName, isImage });
  }, []);

  // Responsive helpers
  const getContainerWidth = () => {
    if (isMobileView) return "w-full";
    if (screenSize.isExtraLargeScreen) return "max-w-[97%] w-full"; // Wider container
    if (screenSize.isLargeScreen) return "max-w-[97%] w-full"; // Wider container
    return "max-w-[97%] w-full"; // Wider container
  };

  const getBubbleMaxWidth = () => {
    if (isMobileView) return "max-w-[95vw]"; // Increased from "max-w-[85vw]"
    if (screenSize.isExtraLargeScreen) return "max-w-[95%]"; // Increased from "max-w-[90%]"
    if (screenSize.isLargeScreen) return "max-w-[95%]"; // Increased from "max-w-[90%]"
    return "max-w-full"; // Increased from "max-w-[95%]"
  };

  return (
    <div
      className={`flex flex-col w-full flex-grow ${isMobileView ? "pt-4" : "pt-4 pb-2"} relative overflow-hidden`}
    >
      {chatHistory.length === 0 && !isStreaming ? (
        <ChatExamples logo={logo} setTextInput={setTextInput} isMobileView={isMobileView} />
      ) : (
        <ScrollArea.Root
          className={`relative flex flex-col flex-grow ${isMobileView ? "h-full touch-pan-y" : ""}`}
        >
          {/* VIEWPORT */}
          <ScrollArea.Viewport
            ref={viewportRef}
            className={`h-full w-full outline-none ${
              isMobileView ? "-webkit-overflow-scrolling-touch" : ""
            }`}
            onScroll={handleScroll}
          >
            {/* INNER CONTAINER - ADJUSTED PADDING WITH WIDER WIDTH */}
            <div
              className={`p-2 sm:p-3 border border-gray-700 rounded-lg ${isMobileView ? "mx-0 border-x-0 rounded-none" : "mx-0"} ${getContainerWidth()}`}
            >
              {/* CHAT MESSAGES */}
              {chatHistory.map((message, index) => (
                <div
                  key={message.id || index}
                  ref={(el) => {
                    if (el) messageRefs.current.set(message.id || index, el);
                    else messageRefs.current.delete(message.id || index);
                  }}
                  className={`mb-3 sm:mb-4 flex flex-col ${message.sender === "user" ? "items-end" : "items-start"}`}
                >
                  {/* Bubble */}
                  <div
                    className={`chat-bubble ${
                      message.sender === "user"
                        ? "bg-TT-green-accent text-white"
                        : "bg-TT-purple-accent text-white"
                    } p-4 rounded-2xl mb-1 ${
                      isMobileView ? "text-[15px]" : "text-[15px]"
                    } ${getBubbleMaxWidth()} break-words overflow-hidden shadow-sm leading-relaxed`}
                  >
                    {message.sender === "assistant" && (
                      <>
                        {reRenderingMessageId === message.id && (
                          <div className="text-yellow-300 font-bold mb-1 sm:mb-2 flex items-center text-xs sm:text-sm">
                            <span className="mr-1 sm:mr-2">Re-rendering</span>
                            <svg
                              className="animate-spin"
                              /* ... re-render icon ... */
                            />
                          </div>
                        )}
                        <div className="w-full text-left">
                          <StreamingMessage
                            content={message.text}
                            isStreamFinished={
                              !isStreaming || // If global streaming stopped
                              reRenderingMessageId === message.id || // If this specific message is being re-rendered
                              index < chatHistory.length - 1 // If it's not the absolute last message
                            }
                            isStopped={message.isStopped}
                          />
                        </div>
                      </>
                    )}
                    {message.sender === "user" && (
                      <div className="flex flex-col gap-1">
                        {message.text && (
                          <p className="text-white whitespace-pre-wrap break-words">
                            {message.text.split(/(\s+)/).map((segment, i) => {
                              // Split by space, keeping spaces
                              const isUrl = /^(https?:\/\/|www\.)\S+/i.test(segment);
                              if (isUrl) {
                                const cleanUrl = segment.replace(/[.,!?;:]$/, "");
                                const punctuation = segment.slice(cleanUrl.length);
                                return (
                                  <React.Fragment key={i}>
                                    <a
                                      href={
                                        cleanUrl.startsWith("www.")
                                          ? `https://${cleanUrl}`
                                          : cleanUrl
                                      }
                                      target="_blank"
                                      rel="noopener noreferrer"
                                      className="text-blue-300 hover:text-blue-200 underline break-all"
                                    >
                                      {cleanUrl}
                                    </a>
                                    {punctuation}
                                  </React.Fragment>
                                );
                              } else {
                                return <span key={i}>{segment}</span>; // Render spaces/words
                              }
                            })}
                          </p>
                        )}
                      </div>
                    )}
                  </div>
                  {/* Actions & RAG Pill */}
                  {message.sender === "assistant" && (
                    <div className="mt-1 text-xs">
                      <MessageActions
                        messageId={message.id || ""}
                        onReRender={onReRender}
                        onContinue={onContinue}
                        isReRendering={reRenderingMessageId === message.id}
                        isStreaming={
                          isStreaming &&
                          index === chatHistory.length - 1 &&
                          reRenderingMessageId !== message.id
                        }
                        inferenceStats={message.inferenceStats}
                        messageContent={message.text}
                      />
                    </div>
                  )}
                  {/* RAG Pill for User message (assuming it might apply) */}
                  {message.ragDatasource && (
                    <div className="mt-1">
                      <RagPill ragDatasource={message.ragDatasource} />
                    </div>
                  )}
                  {/* Files for both User and Assistant messages */}
                  {message.files && message.files.length > 0 && (
                    <div className="mt-2">
                      <FileDisplay
                        files={message.files}
                        minimizedFiles={minimizedFiles}
                        toggleMinimizeFile={toggleMinimizeFile}
                        onFileClick={handleFileClick}
                      />
                    </div>
                  )}
                </div>
              ))}
              {/* Streaming Indicator */}
              {shouldShowMessageIndicator() && (
                <div className={`mb-3 sm:mb-4 flex flex-col items-start`}>
                  <div
                    className={`chat-bubble bg-TT-slate text-white p-2 sm:p-3 rounded-lg mb-1 ${
                      isMobileView ? "text-sm" : "text-base"
                    } ${getBubbleMaxWidth()} break-words overflow-hidden shadow-sm`}
                  >
                    <div className="w-full text-left">
                      <MessageIndicator isMobileView={isMobileView} />
                    </div>
                  </div>
                </div>
              )}
            </div>
          </ScrollArea.Viewport>

          {/* SCROLLBAR - Hide in mobile view */}
          {!isMobileView && (
            <ScrollArea.Scrollbar
              orientation="vertical"
              className="flex select-none touch-none p-0.5 bg-transparent transition-colors duration-160 ease-out data-[orientation=vertical]:w-2.5 hover:bg-black/10"
            >
              <ScrollArea.Thumb className="flex-1 bg-gray-500 dark:bg-gray-600 rounded-[10px] relative before:content-[''] before:absolute before:top-1/2 before:left-1/2 before:-translate-x-1/2 before:-translate-y-1/2 before:w-full before:h-full before:min-w-[44px] before:min-h-[44px]" />
            </ScrollArea.Scrollbar>
          )}
        </ScrollArea.Root>
      )}

      {/* Scroll button */}
      {isScrollButtonVisible && (
        <Tooltip.Provider delayDuration={200}>
          <Tooltip.Root>
            <Tooltip.Trigger asChild>
              <Button
                onClick={scrollToBottom}
                className="fixed bottom-24 right-8 h-10 w-10 rounded-full bg-primary shadow-lg hover:bg-primary/90 transition-all duration-200 z-50"
                size="icon"
              >
                <ChevronDown className="h-5 w-5 text-white" />
              </Button>
            </Tooltip.Trigger>
            <Tooltip.Portal>
              <Tooltip.Content
                className="bg-popover px-3 py-1.5 text-sm text-popover-foreground shadow-md rounded-md animate-in fade-in-0 zoom-in-95 z-50"
                side="left"
                sideOffset={5}
              >
                New messages below
                <Tooltip.Arrow className="fill-popover" />
              </Tooltip.Content>
            </Tooltip.Portal>
          </Tooltip.Root>
        </Tooltip.Provider>
      )}

      {/* Lock indicator */}
      {isScrollLocked && (
        <div className="fixed bottom-24 right-20 z-50">
          <Tooltip.Provider delayDuration={200}>
            <Tooltip.Root>
              <Tooltip.Trigger asChild>
                <div className="h-10 w-10 rounded-full bg-TT-slate/80 flex items-center justify-center shadow-lg">
                  <Lock className="h-5 w-5 text-white" />
                </div>
              </Tooltip.Trigger>
              <Tooltip.Portal>
                <Tooltip.Content
                  className="bg-popover px-3 py-1.5 text-sm text-popover-foreground shadow-md rounded-md animate-in fade-in-0 zoom-in-95 z-50"
                  side="left"
                  sideOffset={5}
                >
                  Scroll locked to bottom
                  <Tooltip.Arrow className="fill-popover" />
                </Tooltip.Content>
              </Tooltip.Portal>
            </Tooltip.Root>
          </Tooltip.Provider>
        </div>
      )}

      {/* FILE VIEWER DIALOG */}
      <FileViewerDialog file={selectedFile} onClose={() => setSelectedFile(null)} />
    </div>
  );
};

// Added React.memo for potential performance optimization if props don't change often
export default React.memo(ChatHistory);
<|MERGE_RESOLUTION|>--- conflicted
+++ resolved
@@ -31,17 +31,12 @@
   <div className="inline-flex items-center gap-1.5 px-2 py-1 rounded-full bg-TT-slate/30 dark:bg-TT-slate/30 text-xs text-black dark:text-gray-300 mb-2">
     <Database size={12} className="text-black dark:text-gray-300" />
     <span>{ragDatasource.name}</span>
-<<<<<<< HEAD
+
     {ragDatasource.metadata?.last_uploaded_document && (
       <span className="text-gray-600 dark:text-gray-400">
         · {ragDatasource.metadata.last_uploaded_document}
       </span>
     )}
-=======
-    <span className="text-gray-400">
-      · {ragDatasource.metadata?.last_uploaded_document || "Untitled"}
-    </span>
->>>>>>> 3df0ac0c
   </div>
 );
 
