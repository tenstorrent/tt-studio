// SPDX-License-Identifier: Apache-2.0
// SPDX-FileCopyrightText: © 2025 Tenstorrent AI ULC

import React from "react";
import { useState } from "react";
import { Link } from "react-router-dom";
import {
  Breadcrumb,
  BreadcrumbEllipsis,
  BreadcrumbItem,
  BreadcrumbList,
  BreadcrumbPage,
  BreadcrumbSeparator,
} from "../ui/breadcrumb";
import {
  DropdownMenu,
  DropdownMenuContent,
  DropdownMenuItem,
  DropdownMenuTrigger,
} from "../ui/dropdown-menu";
import { Tooltip, TooltipContent, TooltipProvider, TooltipTrigger } from "../ui/tooltip";
import {
  Select,
  SelectContent,
  SelectGroup,
  SelectItem,
  SelectLabel,
  SelectTrigger,
  SelectValue,
  SelectSeparator,
} from "../ui/select";
import { Button } from "../ui/button";
import {
  PanelRight,
  X,
  Home,
  Menu,
  Eye,
  Mic,
  Database,
  Search,
  FolderOpen,
  // Settings as SettingsIcon,
  Sliders,
  Bot,
} from "lucide-react";
// import { Skeleton } from "../ui/skeleton";
import { ImageWithFallback } from "../ui/ImageWithFallback";
import { cn } from "../../lib/utils";
import { useLogo } from "../../utils/logo";

interface HeaderProps {
  modelName: string | null;
  modelsDeployed: { id: string; name: string }[];
  setModelID: (id: string) => void;
  setModelName: (name: string | null) => void;
  ragDataSources: RagDataSource[];
  ragDatasource: RagDataSource | undefined;
  setRagDatasource: (datasource: RagDataSource | undefined) => void;
  isHistoryPanelOpen: boolean;
  setIsHistoryPanelOpen: (isOpen: boolean) => void;
  isAgentSelected: boolean;
  setIsAgentSelected: (value: boolean) => void;
  isMobileView?: boolean;
  setIsRagExplicitlyDeselected?: (value: boolean) => void;
  onOpenSettings?: () => void;
  isSettingsOpen: boolean;
  setIsSettingsOpen: (isOpen: boolean) => void;
}
interface RagDataSource {
  id: string;
  name: string;
  metadata?: {
    created_at?: string;
    embedding_func_name?: string;
    last_uploaded_document?: string;
  };
}
const ModelSelector = React.forwardRef<
  HTMLButtonElement,
  {
    modelsDeployed: HeaderProps["modelsDeployed"];
    setModelID: HeaderProps["setModelID"];
    setModelName: HeaderProps["setModelName"];
  }
>(({ modelsDeployed, setModelID, setModelName }, ref) => (
  <DropdownMenu>
    <DropdownMenuTrigger ref={ref} className="flex items-center gap-1 focus:outline-none">
      <BreadcrumbEllipsis className="h-4 w-4 text-gray-600" />
      <span className="sr-only">Toggle menu</span>
    </DropdownMenuTrigger>
    <DropdownMenuContent align="start">
      {modelsDeployed.map((model) => (
        <DropdownMenuItem
          key={model.id}
          onClick={() => {
            setModelID(model.id);
            setModelName(model.name);
          }}
        >
          {model.name}
        </DropdownMenuItem>
      ))}
    </DropdownMenuContent>
  </DropdownMenu>
));

ModelSelector.displayName = "ModelSelector";

const ForwardedSelect = React.forwardRef<
  HTMLButtonElement,
  React.ComponentPropsWithoutRef<typeof Select> & {
    ragDataSources?: any[];
  }
>(({ ragDataSources, value, onValueChange, ...selectProps }, ref) => (
  <Select value={value} onValueChange={onValueChange} {...selectProps}>
    <SelectTrigger
      ref={ref}
      className="w-full md:w-[220px] bg-white dark:bg-[#2A2A2A] border-gray-200 dark:border-[#7C68FA]/20 text-gray-800 dark:text-white text-xs md:text-sm flex items-center gap-2"
    >
      {value === "special-all" ? (
        <Search className="h-4 w-4 text-[#7C68FA]" />
      ) : (
        <Database className="h-4 w-4 text-gray-500 dark:text-gray-400" />
      )}
      <SelectValue placeholder="Select knowledge base">
        {value
          ? value === "special-all"
            ? "Search All Collections"
            : value
          : null}
      </SelectValue>
    </SelectTrigger>
    <SelectContent
      className="bg-white dark:bg-[#1E1E1E] border-gray-200 dark:border-[#7C68FA]/20 max-h-[300px] w-[300px]"
      align="start"
      position="popper"
      side="bottom"
    >
      {/* Special All Collections Card */}
      <div className="px-2 py-2">
        <SelectItem
          value="special-all"
          className="relative rounded-lg bg-gray-50 dark:bg-[#2A2A2A] hover:bg-gray-100 dark:hover:bg-[#3A3A3A] transition-all duration-200"
        >
          <div className="p-3 flex flex-col gap-2">
            <div className="flex items-center gap-2">
              <Search className="h-5 w-5 text-[#7C68FA]" />
<<<<<<< HEAD
              <span className="font-medium text-white">Search All Collections</span>
=======
              <span className="font-medium text-gray-900 dark:text-white">Search All Collections</span>
>>>>>>> 69b09a8d
            </div>
            <div className="flex items-center gap-1 text-[#7C68FA] bg-[#7C68FA]/10 px-2 py-1 rounded-full text-sm">
              <Database className="h-4 w-4" />
              <span>{ragDataSources?.length || 0} Collections</span>
            </div>
          </div>
        </SelectItem>
      </div>

      <SelectSeparator className="my-2 bg-gray-200 dark:bg-gray-800" />

      <div className="px-2 py-1">
        <div className="flex items-center gap-2 px-2 py-1.5 text-gray-500 dark:text-gray-400">
          <FolderOpen className="h-4 w-4" />
          <span>Your Collections</span>
        </div>

        {Array.isArray(ragDataSources) &&
          ragDataSources.map((c) => (
            <SelectItem
              key={c.id}
              value={c.name}
              className={`rounded-lg my-1 ${
                value === c.name ? "bg-gray-100 dark:bg-[#2A2A2A]" : "hover:bg-gray-50 dark:hover:bg-[#2A2A2A]"
              }`}
            >
              <div className="flex items-center gap-2">
                <Database className="h-4 w-4 text-gray-500 dark:text-gray-400" />
                <span className="text-gray-900 dark:text-white">{c.name}</span>
              </div>
            </SelectItem>
          ))}
      </div>

      {value && (
        <>
          <SelectSeparator className="my-2 bg-gray-200 dark:bg-gray-800" />
          <div className="px-2 pb-2">
<<<<<<< HEAD
            <SelectItem value="remove" className="text-red-400 hover:bg-red-500/10 rounded-lg">
=======
            <SelectItem value="remove" className="text-red-500 hover:bg-red-50 dark:hover:bg-red-500/10 rounded-lg">
>>>>>>> 69b09a8d
              <div className="flex items-center gap-2">
                <X className="h-4 w-4 text-red-500" />
                <span>Remove Context</span>
              </div>
            </SelectItem>
          </div>
        </>
      )}
    </SelectContent>
  </Select>
));

ForwardedSelect.displayName = "ForwardedSelect";

const ForwardedAISelect = React.forwardRef<
  HTMLButtonElement,
  React.ComponentPropsWithoutRef<typeof Select>
>((props, ref) => (
  <Select {...props}>
    <SelectTrigger
      ref={ref}
      className="w-full md:w-[180px] bg-white dark:bg-[#2A2A2A] border-gray-200 dark:border-[#7C68FA]/20 text-gray-800 dark:text-white text-xs md:text-sm flex items-center gap-2"
    >
      <Bot className="h-4 w-4 text-gray-500 dark:text-gray-400" />
      <SelectValue placeholder="Select AI Agent">
        {props.value ? (props.value === "search-agent" ? "Search Agent" : props.value) : null}
      </SelectValue>
    </SelectTrigger>
    {props.children}
  </Select>
));

ForwardedAISelect.displayName = "ForwardedAISelect";

export default function Header({
  modelName,
  modelsDeployed,
  setModelID,
  setModelName,
  ragDataSources,
  ragDatasource,
  setRagDatasource,
  isHistoryPanelOpen,
  setIsHistoryPanelOpen,
  setIsAgentSelected,
  isMobileView = false,
  // setIsRagExplicitlyDeselected,
  // onOpenSettings,
  isSettingsOpen,
  setIsSettingsOpen,
}: HeaderProps) {
  // Log ragDataSources to console to inspect its structure
  // console.log("RAG Data Sources:", ragDataSources);

  const [selectedAIAgent, setSelectedAIAgent] = useState<string | null>(null);
  const [showMobileMenu, setShowMobileMenu] = useState<boolean>(false);
  // const navigate = useNavigate();
  const { logoUrl } = useLogo();

  // Add the special "All Collections" option to handle querying across all collections
  const allCollectionsOption: RagDataSource = {
    id: "special-all",
    name: "special-all",
    metadata: {
      embedding_func_name: "All Collections",
    },
  };

  // Handle the AI agent selection change
  const handleAgentSelection = (value: string) => {
    if (value === "remove") {
      setSelectedAIAgent(""); // Clear the selected agent
      setIsAgentSelected(false); // Set to false if agent is removed
    } else {
      setSelectedAIAgent(value); // Set the selected agent
      setIsAgentSelected(true); // Set to true if an agent is selected
    }
  };

  // Toggle mobile dropdown menu
  const toggleMobileMenu = () => {
    setShowMobileMenu(!showMobileMenu);
  };

  return (
    <div className="bg-white dark:bg-[#2A2A2A] rounded-lg p-2 md:p-4 shadow-lg dark:shadow-2xl sticky top-2 z-10 flex flex-col md:flex-row justify-between items-start md:items-center border border-gray-200 dark:border-[#7C68FA]/20 transition-all duration-300 ease-in-out">
      <div className="flex items-center w-full md:w-auto justify-between md:justify-start">
        <div className="flex items-center">
          {/* Logo - Mobile Only */}
          <ImageWithFallback src={logoUrl} alt="TT Logo" className="h-6 w-auto mr-2 md:hidden" />

          {/* Only show panel toggle and breadcrumb on desktop */}
          <div className="hidden md:flex items-center">
            <TooltipProvider>
              <Tooltip>
                <TooltipTrigger asChild>
                  <Button
                    variant="ghost"
                    size="icon"
                    onClick={() => setIsHistoryPanelOpen(!isHistoryPanelOpen)}
                    className="mr-2"
                  >
                    <PanelRight className="h-4 w-4" />
                    <span className="sr-only">
                      {isHistoryPanelOpen ? "Close sidebar" : "Open sidebar"}
                    </span>
                  </Button>
                </TooltipTrigger>
                <TooltipContent className="bg-white dark:bg-[#2A2A2A] border-gray-200 dark:border-[#7C68FA]/20 text-gray-800 dark:text-white">
                  <p>{isHistoryPanelOpen ? "Close sidebar" : "Open sidebar"}</p>
                </TooltipContent>
              </Tooltip>
            </TooltipProvider>
            <Breadcrumb className="flex items-center">
              <BreadcrumbList className="flex gap-2 text-xs md:text-sm">
                <BreadcrumbItem>
                  <TooltipProvider>
                    <Tooltip>
                      <TooltipTrigger asChild>
                        <Link
                          to="/"
                          className="text-gray-600 dark:text-white/70 hover:text-gray-800 dark:hover:text-white transition-colors duration-300 flex items-center"
                        >
                          <Home className="w-4 h-4 mr-1 md:mr-2" />
                          <span className="hidden sm:inline">Home</span>
                        </Link>
                      </TooltipTrigger>
                      <TooltipContent className="bg-white dark:bg-[#2A2A2A] border-gray-200 dark:border-[#7C68FA]/20 text-gray-800 dark:text-white">
                        <p>Go to home</p>
                      </TooltipContent>
                    </Tooltip>
                  </TooltipProvider>
                </BreadcrumbItem>
                {modelsDeployed.length > 0 && (
                  <>
                    <BreadcrumbSeparator className="mx-1 md:mx-2 text-white/40 dark:text-white/40">
                      /
                    </BreadcrumbSeparator>
                    <BreadcrumbItem className="hidden sm:block">
                      <TooltipProvider>
                        <Tooltip>
                          <TooltipTrigger asChild>
                            <Link
                              to="/models-deployed"
                              className="text-gray-600 dark:text-white/70 hover:text-gray-800 dark:hover:text-white transition-colors duration-300 flex items-center"
                            >
                              Models
                            </Link>
                          </TooltipTrigger>
                          <TooltipContent className="bg-white dark:bg-[#2A2A2A] border-gray-200 dark:border-[#7C68FA]/20 text-gray-800 dark:text-white">
                            <p>View all deployed models</p>
                          </TooltipContent>
                        </Tooltip>
                      </TooltipProvider>
                    </BreadcrumbItem>
                    <BreadcrumbSeparator className="mx-1 md:mx-2 text-white/40 dark:text-white/40 hidden sm:block">
                      /
                    </BreadcrumbSeparator>
                    <BreadcrumbItem className="hidden sm:block">
                      <TooltipProvider>
                        <Tooltip>
                          <TooltipTrigger asChild>
                            <ModelSelector
                              modelsDeployed={modelsDeployed}
                              setModelID={setModelID}
                              setModelName={setModelName}
                            />
                          </TooltipTrigger>
                          <TooltipContent className="bg-white dark:bg-[#2A2A2A] border-gray-200 dark:border-[#7C68FA]/20 text-gray-800 dark:text-white">
                            <p>Select a different model</p>
                          </TooltipContent>
                        </Tooltip>
                      </TooltipProvider>
                    </BreadcrumbItem>
                    <BreadcrumbSeparator className="mx-1 md:mx-2 text-white/40 dark:text-white/40 hidden sm:block">
                      /
                    </BreadcrumbSeparator>
                    <BreadcrumbItem>
                      <TooltipProvider>
                        <Tooltip>
                          <TooltipTrigger asChild>
                            <BreadcrumbPage className="text-[#7C68FA] dark:text-[#7C68FA] font-bold hover:text-[#7C68FA]/80 dark:hover:text-[#7C68FA]/80 transition-colors duration-300 truncate max-w-[80px] sm:max-w-full">
                              {modelName}
                            </BreadcrumbPage>
                          </TooltipTrigger>
                          <TooltipContent className="bg-white dark:bg-[#2A2A2A] border-gray-200 dark:border-[#7C68FA]/20 text-gray-800 dark:text-white">
                            <p>Current selected model</p>
                          </TooltipContent>
                        </Tooltip>
                      </TooltipProvider>
                    </BreadcrumbItem>
                  </>
                )}
              </BreadcrumbList>
            </Breadcrumb>
          </div>

          {/* Show only model name on mobile next to logo */}
          {modelsDeployed.length > 0 && isMobileView && (
            <span className="text-[#7C68FA] dark:text-[#7C68FA] font-bold truncate max-w-[120px] ml-2 text-sm">
              {modelName}
            </span>
          )}
        </div>

        {/* Mobile hamburger menu button */}
        {isMobileView && (
          <Button variant="ghost" size="sm" onClick={toggleMobileMenu} className="md:hidden">
            <Menu className="h-4 w-4" />
          </Button>
        )}
      </div>

      {/* Mobile dropdown menu - redesigned to match the screenshot */}
      {isMobileView && showMobileMenu && (
        <div className="mt-2 w-full space-y-2 md:hidden bg-[#1E1E1E] p-3 rounded-md border border-[#7C68FA]/20">
          {/* App Title */}
          <div className="flex items-center justify-between mb-3">
            <div className="flex items-center">
              <ImageWithFallback src={logoUrl} alt="TT Logo" className="h-6 w-auto mr-2" />
              <span className="text-white text-base font-bold">AI Playground</span>
            </div>
            <Button variant="ghost" size="sm" onClick={toggleMobileMenu} className="text-white">
              <X className="h-4 w-4" />
            </Button>
          </div>

          {/* Navigation Menu */}
          <div className="space-y-2">
            {/* Home */}
            <Link
              to="/"
              className={`flex items-center p-2 rounded-md ${isHistoryPanelOpen ? "bg-[#7C68FA]/20 border-l-4 border-[#7C68FA]" : "hover:bg-[#2A2A2A]"}`}
              onClick={() => setShowMobileMenu(false)}
            >
              <Home className="h-4 w-4 mr-2 text-white" />
              <span className="text-white text-sm">Home</span>
            </Link>

            {/* RAG Management */}
            <Link
              to="/rag-management"
              className="flex items-center p-2 rounded-md hover:bg-[#2A2A2A]"
              onClick={() => setShowMobileMenu(false)}
            >
              <Database className="h-4 w-4 mr-2 text-white" />
              <span className="text-white text-sm">RAG Management</span>
            </Link>

            {/* Chat UI */}
            <Link
              to="/chat"
              className="flex items-center p-2 rounded-md bg-[#7C68FA]/50 border-l-4 border-[#7C68FA]"
              onClick={() => setShowMobileMenu(false)}
            >
              <svg
                className="h-4 w-4 mr-2 text-white"
                viewBox="0 0 24 24"
                fill="none"
                xmlns="http://www.w3.org/2000/svg"
              >
                <path
                  d="M21 12C21 16.9706 16.9706 21 12 21C10.2289 21 8.57736 20.4884 7.17317 19.605L3 21L4.39499 16.8268C3.51156 15.4226 3 13.7711 3 12C3 7.02944 7.02944 3 12 3C16.9706 3 21 7.02944 21 12Z"
                  stroke="currentColor"
                  strokeWidth="2"
                  strokeLinecap="round"
                  strokeLinejoin="round"
                />
                <circle cx="12" cy="12" r="1" fill="currentColor" />
                <circle cx="16" cy="12" r="1" fill="currentColor" />
                <circle cx="8" cy="12" r="1" fill="currentColor" />
              </svg>
              <span className="text-white text-sm">Chat</span>
            </Link>

            {/* Object Detection */}
            <Link
              to="/object-detection"
              className="flex items-center p-2 rounded-md hover:bg-[#2A2A2A]"
              onClick={() => setShowMobileMenu(false)}
            >
              <Eye className="h-4 w-4 mr-2 text-white" />
              <span className="text-white text-sm">Object Detection</span>
            </Link>

            {/* Logs */}
            <Link
              to="/logs"
              className="flex items-center p-2 rounded-md hover:bg-[#2A2A2A]"
              onClick={() => setShowMobileMenu(false)}
            >
              <Mic className="h-4 w-4 mr-2 text-white" />
              <span className="text-white text-sm">Logs</span>
            </Link>
          </div>

          {/* Panel Status */}
          <div className="mt-4 border-t border-[#7C68FA]/20 pt-3">
            <div className="flex items-center justify-between">
              <span className="text-white text-xs font-medium">History Panel</span>
              <div className="flex items-center">
                <span className="text-white text-xs mr-2">
                  {isHistoryPanelOpen ? "Open" : "Closed"}
                </span>
                <Button
                  variant={isHistoryPanelOpen ? "default" : "outline"}
                  size="sm"
                  onClick={() => setIsHistoryPanelOpen(!isHistoryPanelOpen)}
                  className={
                    isHistoryPanelOpen
                      ? "bg-[#7C68FA] hover:bg-[#7C68FA]/80 text-xs h-7"
                      : "border-[#7C68FA]/50 text-white text-xs h-7"
                  }
                >
                  <PanelRight className="h-3 w-3 mr-1" />
                  {isHistoryPanelOpen ? "Close" : "Open"}
                </Button>
              </div>
            </div>
          </div>

          {/* Model and RAG Selection */}
          <div className="mt-3 space-y-2">
            {modelsDeployed.length > 0 && (
              <div>
                <span className="text-white text-xs font-medium block mb-1">Current Model</span>
                <Select
                  value={modelName || ""}
                  onValueChange={(v) => {
                    const model = modelsDeployed.find((m) => m.name === v);
                    if (model) {
                      setModelID(model.id);
                      setModelName(model.name);
                    }
                  }}
                >
                  <SelectTrigger className="w-full bg-[#2A2A2A] border-[#7C68FA]/20 text-white text-xs h-8">
                    <SelectValue placeholder="Select model" />
                  </SelectTrigger>
                  <SelectContent className="bg-[#2A2A2A] border-[#7C68FA]/20">
                    {modelsDeployed.map((model) => (
                      <SelectItem
                        key={model.id}
                        value={model.name}
                        className="text-white hover:bg-[#7C68FA]/20 text-xs"
                      >
                        {model.name}
                      </SelectItem>
                    ))}
                  </SelectContent>
                </Select>
              </div>
            )}

            <div>
              <span className="text-white text-xs font-medium block mb-1">RAG Context</span>
              <ForwardedSelect
                value={
                  ragDatasource
                    ? ragDatasource.id === "special-all"
                      ? "special-all"
                      : ragDatasource.name
                    : ""
                }
                onValueChange={(v) => {
                  if (v === "remove") {
                    setRagDatasource(undefined);
                  } else if (v === "special-all") {
                    setRagDatasource(allCollectionsOption);
                  } else {
                    const dataSource = ragDataSources.find((rds) => rds.name === v);
                    if (dataSource) {
                      setRagDatasource(dataSource);
                    }
                  }
                }}
                ragDataSources={ragDataSources}
              >
                <SelectContent className="bg-white dark:bg-[#2A2A2A] border-gray-200 dark:border-[#7C68FA]/20 text-xs">
                  <SelectGroup>
                    <SelectLabel className="text-gray-500 dark:text-white/70">
                      Special Options
                    </SelectLabel>
                    <SelectItem
                      value="special-all"
                      className="text-gray-800 dark:text-white hover:bg-gray-100 dark:hover:bg-[#7C68FA]/20 flex items-center"
                    >
                      <Search className="h-4 w-4 mr-2 inline-block" />
                      <span>All Collections</span>
                    </SelectItem>
                  </SelectGroup>

                  <SelectGroup>
                    <SelectLabel className="text-gray-500 dark:text-white/70 mt-2">
                      Your Collections
                    </SelectLabel>
                    {Array.isArray(ragDataSources) &&
                      ragDataSources.map((c) => (
                        <SelectItem
                          key={c.id}
                          value={c.name}
                          className={`text-gray-800 dark:text-white hover:bg-gray-100 dark:hover:bg-[#7C68FA]/20 ${
                            ragDatasource?.name === c.name && ragDatasource.id !== "special-all"
                              ? "bg-[#7C68FA]/10"
                              : ""
                          }`}
                        >
                          <div className="flex items-center gap-2">
                            <Database className="h-4 w-4 text-gray-500 dark:text-gray-400" />
                            <div className="flex flex-col">
                              <span className="font-medium">{c.name}</span>
                              {c.metadata?.last_uploaded_document && (
                                <span className="text-xs text-gray-500 dark:text-gray-400">
                                  Last updated: {c.metadata.last_uploaded_document}
                                </span>
                              )}
                              {c.metadata?.embedding_func_name && (
                                <span className="text-xs text-gray-500 dark:text-gray-400">
                                  Model: {c.metadata.embedding_func_name}
                                </span>
                              )}
                            </div>
                          </div>
                        </SelectItem>
                      ))}
                  </SelectGroup>

                  {ragDatasource && (
                    <SelectItem
                      value="remove"
                      className="text-red-500 hover:bg-red-100 dark:hover:bg-red-900/20 mt-2"
                    >
                      <span className="flex items-center">
                        <X className="mr-2 h-4 w-4" />
                        Remove RAG context
                      </span>
                    </SelectItem>
                  )}
                </SelectContent>
              </ForwardedSelect>
            </div>

            <div>
              <span className="text-white text-xs font-medium block mb-1">AI Agent</span>
              <ForwardedAISelect value={selectedAIAgent || ""} onValueChange={handleAgentSelection}>
                <SelectContent className="bg-[#2A2A2A] border-[#7C68FA]/20 text-xs">
                  <SelectItem
                    value="search-agent"
                    className="text-white hover:bg-[#7C68FA]/20 text-xs"
                  >
                    <div className="flex items-center gap-2">
                      <Bot className="h-4 w-4" />
                      <span>Search Agent</span>
                    </div>
                  </SelectItem>

                  {selectedAIAgent && (
                    <SelectItem value="remove" className="text-red-500 hover:bg-red-900/20 text-xs">
                      <span className="flex items-center">
                        <X className="mr-2 h-3 w-3" />
                        Remove AI Agent
                      </span>
                    </SelectItem>
                  )}
                </SelectContent>
              </ForwardedAISelect>
            </div>
          </div>

          {/* Add Settings to mobile menu */}
          <button
            onClick={() => {
              setIsSettingsOpen(true);
              setShowMobileMenu(false);
            }}
            className="flex items-center p-2 rounded-md hover:bg-[#2A2A2A] w-full"
          >
            <Sliders className="h-4 w-4 mr-2 text-white" />
            <span className="text-white text-sm">Model Parameters</span>
          </button>
        </div>
      )}

      {/* Desktop control elements */}
      <div className="hidden md:flex items-center space-x-4">
        <div className="flex items-center space-x-4">
          {/* RAG Selector */}
          <TooltipProvider>
            <Tooltip>
              <TooltipTrigger asChild>
                <ForwardedSelect
                  value={
                    ragDatasource
                      ? ragDatasource.id === "special-all"
                        ? "special-all"
                        : ragDatasource.name
                      : ""
                  }
                  onValueChange={(v) => {
                    if (v === "remove") {
                      setRagDatasource(undefined);
                    } else if (v === "special-all") {
                      setRagDatasource(allCollectionsOption);
                    } else {
                      const dataSource = ragDataSources.find((rds) => rds.name === v);
                      if (dataSource) {
                        setRagDatasource(dataSource);
                      }
                    }
                  }}
                  ragDataSources={ragDataSources}
                >
                  <SelectContent className="bg-white dark:bg-[#2A2A2A] border-gray-200 dark:border-[#7C68FA]/20">
                    <SelectGroup>
                      <SelectLabel className="text-gray-500 dark:text-white/70">
                        Special Options
                      </SelectLabel>
                      <SelectItem
                        value="special-all"
                        className="text-gray-800 dark:text-white hover:bg-gray-100 dark:hover:bg-[#7C68FA]/20 flex items-center"
                      >
                        <Search className="h-4 w-4 mr-2 inline-block" />
                        <span>All Collections</span>
                      </SelectItem>
                    </SelectGroup>

                    <SelectGroup>
                      <SelectLabel className="text-gray-500 dark:text-white/70 mt-2">
                        Your Collections
                      </SelectLabel>
                      {Array.isArray(ragDataSources) &&
                        ragDataSources.map((c) => (
                          <SelectItem
                            key={c.id}
                            value={c.name}
                            className={`text-gray-800 dark:text-white hover:bg-gray-100 dark:hover:bg-[#7C68FA]/20 ${
                              ragDatasource?.name === c.name && ragDatasource.id !== "special-all"
                                ? "bg-[#7C68FA]/10"
                                : ""
                            }`}
                          >
                            <div className="flex items-center gap-2">
                              <Database className="h-4 w-4 text-gray-500 dark:text-gray-400" />
                              <div className="flex flex-col">
                                <span className="font-medium">{c.name}</span>
                                {c.metadata?.last_uploaded_document && (
                                  <span className="text-xs text-gray-500 dark:text-gray-400">
                                    Last updated: {c.metadata.last_uploaded_document}
                                  </span>
                                )}
                                {c.metadata?.embedding_func_name && (
                                  <span className="text-xs text-gray-500 dark:text-gray-400">
                                    Model: {c.metadata.embedding_func_name}
                                  </span>
                                )}
                              </div>
                            </div>
                          </SelectItem>
                        ))}
                    </SelectGroup>

                    {ragDatasource && (
                      <SelectItem
                        value="remove"
                        className="text-red-500 hover:bg-red-100 dark:hover:bg-red-900/20 mt-2"
                      >
                        <span className="flex items-center">
                          <X className="mr-2 h-4 w-4" />
                          Remove RAG context
                        </span>
                      </SelectItem>
                    )}
                  </SelectContent>
                </ForwardedSelect>
              </TooltipTrigger>
              <TooltipContent className="bg-white dark:bg-[#2A2A2A] border-gray-200 dark:border-[#7C68FA]/20 text-gray-800 dark:text-white">
                <p>
                  {!ragDatasource
                    ? "Select RAG context"
                    : ragDatasource.id === "special-all"
                      ? "Currently querying all collections"
                      : "Change or remove RAG context"}
                </p>
              </TooltipContent>
            </Tooltip>
          </TooltipProvider>

          {/* AI Agent Selector - Always show regardless of deployed models */}
          <TooltipProvider>
            <Tooltip>
              <TooltipTrigger asChild>
                <ForwardedAISelect
                  value={selectedAIAgent || ""}
                  onValueChange={handleAgentSelection}
                >
                  <SelectContent className="bg-white dark:bg-[#2A2A2A] border-gray-200 dark:border-[#7C68FA]/20">
                    <SelectItem
                      value="search-agent"
                      className="text-gray-800 dark:text-white hover:bg-gray-100 dark:hover:bg-[#7C68FA]/20"
                    >
                      <div className="flex items-center gap-2">
                        <Bot className="h-4 w-4" />
                        <span>Search Agent</span>
                      </div>
                    </SelectItem>

                    {selectedAIAgent && (
                      <SelectItem
                        value="remove"
                        className="text-red-500 hover:bg-red-100 dark:hover:bg-red-900/20"
                      >
                        <span className="flex items-center">
                          <X className="mr-2 h-4 w-4" />
                          Remove AI Agent
                        </span>
                      </SelectItem>
                    )}
                  </SelectContent>
                </ForwardedAISelect>
              </TooltipTrigger>
              <TooltipContent className="bg-white dark:bg-[#2A2A2A] border-gray-200 dark:border-[#7C68FA]/20 text-gray-800 dark:text-white">
                <p>{selectedAIAgent ? "Change or remove AI agent" : "Select AI Agent"}</p>
              </TooltipContent>
            </Tooltip>
          </TooltipProvider>

          {/* Settings Button */}
          <TooltipProvider>
            <Tooltip>
              <TooltipTrigger asChild>
                <Button
                  variant="ghost"
                  size="icon"
                  onClick={() => setIsSettingsOpen(!isSettingsOpen)}
                  className={cn(
                    "text-gray-600 dark:text-gray-400 hover:text-gray-900 dark:hover:text-white",
                    isSettingsOpen && "bg-[#7C68FA]/10 text-[#7C68FA] dark:text-[#7C68FA]"
                  )}
                >
                  <Sliders className="h-4 w-4" />
                </Button>
              </TooltipTrigger>
              <TooltipContent className="bg-white dark:bg-[#2A2A2A] border-gray-200 dark:border-[#7C68FA]/20 text-gray-800 dark:text-white">
                <p>Model Parameters</p>
              </TooltipContent>
            </Tooltip>
          </TooltipProvider>
        </div>
      </div>
    </div>
  );
}<|MERGE_RESOLUTION|>--- conflicted
+++ resolved
@@ -146,11 +146,7 @@
           <div className="p-3 flex flex-col gap-2">
             <div className="flex items-center gap-2">
               <Search className="h-5 w-5 text-[#7C68FA]" />
-<<<<<<< HEAD
-              <span className="font-medium text-white">Search All Collections</span>
-=======
               <span className="font-medium text-gray-900 dark:text-white">Search All Collections</span>
->>>>>>> 69b09a8d
             </div>
             <div className="flex items-center gap-1 text-[#7C68FA] bg-[#7C68FA]/10 px-2 py-1 rounded-full text-sm">
               <Database className="h-4 w-4" />
@@ -189,11 +185,7 @@
         <>
           <SelectSeparator className="my-2 bg-gray-200 dark:bg-gray-800" />
           <div className="px-2 pb-2">
-<<<<<<< HEAD
-            <SelectItem value="remove" className="text-red-400 hover:bg-red-500/10 rounded-lg">
-=======
             <SelectItem value="remove" className="text-red-500 hover:bg-red-50 dark:hover:bg-red-500/10 rounded-lg">
->>>>>>> 69b09a8d
               <div className="flex items-center gap-2">
                 <X className="h-4 w-4 text-red-500" />
                 <span>Remove Context</span>
