// SPDX-License-Identifier: Apache-2.0
// SPDX-FileCopyrightText: © 2025 Tenstorrent AI ULC

import React from "react";
import { useState } from "react";
import { Link } from "react-router-dom";
import {
  Breadcrumb,
  BreadcrumbEllipsis,
  BreadcrumbItem,
  BreadcrumbList,
  BreadcrumbPage,
  BreadcrumbSeparator,
} from "../ui/breadcrumb";
import {
  DropdownMenu,
  DropdownMenuContent,
  DropdownMenuItem,
  DropdownMenuTrigger,
} from "../ui/dropdown-menu";
import { Tooltip, TooltipContent, TooltipProvider, TooltipTrigger } from "../ui/tooltip";
import {
  Select,
  SelectContent,
  SelectGroup,
  SelectItem,
  SelectLabel,
  SelectTrigger,
  SelectValue,
  SelectSeparator,
} from "../ui/select";
import { Button } from "../ui/button";
import {
  PanelRight,
  X,
  Home,
  Menu,
  Eye,
  Mic,
  Database,
  Search,
  FolderOpen,
  // Settings as SettingsIcon,
  Sliders,
  Bot,
} from "lucide-react";
<<<<<<< HEAD
import logo from "../../assets/logo/tt_logo.svg";
=======
// import { Skeleton } from "../ui/skeleton";
>>>>>>> 3df0ac0c
import { ImageWithFallback } from "../ui/ImageWithFallback";
import { cn } from "../../lib/utils";
import ttLogo from "../../assets/logo/tt_logo.svg";

interface HeaderProps {
  modelName: string | null;
  modelsDeployed: { id: string; name: string }[];
  setModelID: (id: string) => void;
  setModelName: (name: string | null) => void;
  ragDataSources: RagDataSource[];
  ragDatasource: RagDataSource | undefined;
  setRagDatasource: (datasource: RagDataSource | undefined) => void;
  isHistoryPanelOpen: boolean;
  setIsHistoryPanelOpen: (isOpen: boolean) => void;
  isAgentSelected: boolean;
  setIsAgentSelected: (value: boolean) => void;
  isMobileView?: boolean;
  setIsRagExplicitlyDeselected?: (value: boolean) => void;
  onOpenSettings?: () => void;
  isSettingsOpen: boolean;
  setIsSettingsOpen: (isOpen: boolean) => void;
}
interface RagDataSource {
  id: string;
  name: string;
  metadata?: {
    created_at?: string;
    embedding_func_name?: string;
    last_uploaded_document?: string;
  };
}
const ModelSelector = React.forwardRef<
  HTMLButtonElement,
  {
    modelsDeployed: HeaderProps["modelsDeployed"];
    setModelID: HeaderProps["setModelID"];
    setModelName: HeaderProps["setModelName"];
  }
>(({ modelsDeployed, setModelID, setModelName }, ref) => (
  <DropdownMenu>
    <DropdownMenuTrigger ref={ref} className="flex items-center gap-1 focus:outline-none">
      <BreadcrumbEllipsis className="h-4 w-4 text-gray-600" />
      <span className="sr-only">Toggle menu</span>
    </DropdownMenuTrigger>
    <DropdownMenuContent align="start">
      {modelsDeployed.map((model) => (
        <DropdownMenuItem
          key={model.id}
          onClick={() => {
            setModelID(model.id);
            setModelName(model.name);
          }}
        >
          {model.name}
        </DropdownMenuItem>
      ))}
    </DropdownMenuContent>
  </DropdownMenu>
));

ModelSelector.displayName = "ModelSelector";

const ForwardedSelect = React.forwardRef<
  HTMLButtonElement,
  React.ComponentPropsWithoutRef<typeof Select> & {
    ragDataSources?: any[];
  }
>(({ ragDataSources, value, onValueChange, ...selectProps }, ref) => (
  <Select value={value} onValueChange={onValueChange} {...selectProps}>
    <SelectTrigger
      ref={ref}
      className="w-full md:w-[220px] bg-white dark:bg-[#2A2A2A] border-gray-200 dark:border-[#7C68FA]/20 text-gray-800 dark:text-white text-xs md:text-sm flex items-center gap-2"
    >
      {value === "special-all" ? (
        <Search className="h-4 w-4 text-[#7C68FA]" />
      ) : (
        <Database className="h-4 w-4 text-gray-500 dark:text-gray-400" />
      )}
      <SelectValue placeholder="Select knowledge base">
        {value
          ? value === "special-all"
            ? "Search All Collections"
            : value
          : null}
      </SelectValue>
    </SelectTrigger>
    <SelectContent
      className="bg-white dark:bg-[#1E1E1E] border-gray-200 dark:border-[#7C68FA]/20 max-h-[300px] w-[300px]"
      align="start"
      position="popper"
      side="bottom"
    >
      {/* Special All Collections Card */}
      <div className="px-2 py-2">
        <SelectItem
          value="special-all"
          className="relative rounded-lg bg-gray-50 dark:bg-[#2A2A2A] hover:bg-gray-100 dark:hover:bg-[#3A3A3A] transition-all duration-200"
        >
          <div className="p-3 flex flex-col gap-2">
            <div className="flex items-center gap-2">
              <Search className="h-5 w-5 text-[#7C68FA]" />
<<<<<<< HEAD
              <span className="font-medium text-gray-900 dark:text-white">Search All Collections</span>
=======
              <span className="font-medium text-white">Search All Collections</span>
>>>>>>> 3df0ac0c
            </div>
            <div className="flex items-center gap-1 text-[#7C68FA] bg-[#7C68FA]/10 px-2 py-1 rounded-full text-sm">
              <Database className="h-4 w-4" />
              <span>{ragDataSources?.length || 0} Collections</span>
            </div>
          </div>
        </SelectItem>
      </div>

      <SelectSeparator className="my-2 bg-gray-200 dark:bg-gray-800" />

      <div className="px-2 py-1">
        <div className="flex items-center gap-2 px-2 py-1.5 text-gray-500 dark:text-gray-400">
          <FolderOpen className="h-4 w-4" />
          <span>Your Collections</span>
        </div>

        {Array.isArray(ragDataSources) &&
          ragDataSources.map((c) => (
            <SelectItem
              key={c.id}
              value={c.name}
              className={`rounded-lg my-1 ${
                value === c.name ? "bg-gray-100 dark:bg-[#2A2A2A]" : "hover:bg-gray-50 dark:hover:bg-[#2A2A2A]"
              }`}
            >
              <div className="flex items-center gap-2">
                <Database className="h-4 w-4 text-gray-500 dark:text-gray-400" />
                <span className="text-gray-900 dark:text-white">{c.name}</span>
              </div>
            </SelectItem>
          ))}
      </div>

      {value && (
        <>
          <SelectSeparator className="my-2 bg-gray-200 dark:bg-gray-800" />
          <div className="px-2 pb-2">
<<<<<<< HEAD
            <SelectItem value="remove" className="text-red-500 hover:bg-red-50 dark:hover:bg-red-500/10 rounded-lg">
=======
            <SelectItem value="remove" className="text-red-400 hover:bg-red-500/10 rounded-lg">
>>>>>>> 3df0ac0c
              <div className="flex items-center gap-2">
                <X className="h-4 w-4 text-red-500" />
                <span>Remove Context</span>
              </div>
            </SelectItem>
          </div>
        </>
      )}
    </SelectContent>
  </Select>
));

ForwardedSelect.displayName = "ForwardedSelect";

const ForwardedAISelect = React.forwardRef<
  HTMLButtonElement,
  React.ComponentPropsWithoutRef<typeof Select>
>((props, ref) => (
  <Select {...props}>
    <SelectTrigger
      ref={ref}
      className="w-full md:w-[180px] bg-white dark:bg-[#2A2A2A] border-gray-200 dark:border-[#7C68FA]/20 text-gray-800 dark:text-white text-xs md:text-sm flex items-center gap-2"
    >
      <Bot className="h-4 w-4 text-gray-500 dark:text-gray-400" />
      <SelectValue placeholder="Select AI Agent">
        {props.value ? (props.value === "search-agent" ? "Search Agent" : props.value) : null}
      </SelectValue>
    </SelectTrigger>
    {props.children}
  </Select>
));

ForwardedAISelect.displayName = "ForwardedAISelect";

export default function Header({
  modelName,
  modelsDeployed,
  setModelID,
  setModelName,
  ragDataSources,
  ragDatasource,
  setRagDatasource,
  isHistoryPanelOpen,
  setIsHistoryPanelOpen,
  setIsAgentSelected,
  isMobileView = false,
  // setIsRagExplicitlyDeselected,
  // onOpenSettings,
  isSettingsOpen,
  setIsSettingsOpen,
}: HeaderProps) {
  // Log ragDataSources to console to inspect its structure
  // console.log("RAG Data Sources:", ragDataSources);

  const [selectedAIAgent, setSelectedAIAgent] = useState<string | null>(null);
  const [showMobileMenu, setShowMobileMenu] = useState<boolean>(false);
  // const navigate = useNavigate();

  // Add the special "All Collections" option to handle querying across all collections
  const allCollectionsOption: RagDataSource = {
    id: "special-all",
    name: "special-all",
    metadata: {
      embedding_func_name: "All Collections",
    },
  };

  // Handle the AI agent selection change
  const handleAgentSelection = (value: string) => {
    if (value === "remove") {
      setSelectedAIAgent(""); // Clear the selected agent
      setIsAgentSelected(false); // Set to false if agent is removed
    } else {
      setSelectedAIAgent(value); // Set the selected agent
      setIsAgentSelected(true); // Set to true if an agent is selected
    }
  };

  // Toggle mobile dropdown menu
  const toggleMobileMenu = () => {
    setShowMobileMenu(!showMobileMenu);
  };

  return (
    <div className="bg-white dark:bg-[#2A2A2A] rounded-lg p-2 md:p-4 shadow-lg dark:shadow-2xl sticky top-2 z-10 flex flex-col md:flex-row justify-between items-start md:items-center border border-gray-200 dark:border-[#7C68FA]/20 transition-all duration-300 ease-in-out">
      <div className="flex items-center w-full md:w-auto justify-between md:justify-start">
        <div className="flex items-center">
          {/* Logo - Mobile Only */}
<<<<<<< HEAD
          <ImageWithFallback src={logo} alt="TT Logo" className="h-6 w-auto mr-2 md:hidden" />
=======
          <ImageWithFallback src={ttLogo} alt="TT Logo" className="h-6 w-auto mr-2 md:hidden" />
>>>>>>> 3df0ac0c

          {/* Only show panel toggle and breadcrumb on desktop */}
          <div className="hidden md:flex items-center">
            <TooltipProvider>
              <Tooltip>
                <TooltipTrigger asChild>
                  <Button
                    variant="ghost"
                    size="icon"
                    onClick={() => setIsHistoryPanelOpen(!isHistoryPanelOpen)}
                    className="mr-2"
                  >
                    <PanelRight className="h-4 w-4" />
                    <span className="sr-only">
                      {isHistoryPanelOpen ? "Close sidebar" : "Open sidebar"}
                    </span>
                  </Button>
                </TooltipTrigger>
                <TooltipContent className="bg-white dark:bg-[#2A2A2A] border-gray-200 dark:border-[#7C68FA]/20 text-gray-800 dark:text-white">
                  <p>{isHistoryPanelOpen ? "Close sidebar" : "Open sidebar"}</p>
                </TooltipContent>
              </Tooltip>
            </TooltipProvider>
            <Breadcrumb className="flex items-center">
              <BreadcrumbList className="flex gap-2 text-xs md:text-sm">
                <BreadcrumbItem>
                  <TooltipProvider>
                    <Tooltip>
                      <TooltipTrigger asChild>
                        <Link
                          to="/"
                          className="text-gray-600 dark:text-white/70 hover:text-gray-800 dark:hover:text-white transition-colors duration-300 flex items-center"
                        >
                          <Home className="w-4 h-4 mr-1 md:mr-2" />
                          <span className="hidden sm:inline">Home</span>
                        </Link>
                      </TooltipTrigger>
                      <TooltipContent className="bg-white dark:bg-[#2A2A2A] border-gray-200 dark:border-[#7C68FA]/20 text-gray-800 dark:text-white">
                        <p>Go to home</p>
                      </TooltipContent>
                    </Tooltip>
                  </TooltipProvider>
                </BreadcrumbItem>
                {modelsDeployed.length > 0 && (
                  <>
                    <BreadcrumbSeparator className="mx-1 md:mx-2 text-white/40 dark:text-white/40">
                      /
                    </BreadcrumbSeparator>
                    <BreadcrumbItem className="hidden sm:block">
                      <TooltipProvider>
                        <Tooltip>
                          <TooltipTrigger asChild>
                            <Link
                              to="/models-deployed"
                              className="text-gray-600 dark:text-white/70 hover:text-gray-800 dark:hover:text-white transition-colors duration-300 flex items-center"
                            >
                              Models
                            </Link>
                          </TooltipTrigger>
                          <TooltipContent className="bg-white dark:bg-[#2A2A2A] border-gray-200 dark:border-[#7C68FA]/20 text-gray-800 dark:text-white">
                            <p>View all deployed models</p>
                          </TooltipContent>
                        </Tooltip>
                      </TooltipProvider>
                    </BreadcrumbItem>
                    <BreadcrumbSeparator className="mx-1 md:mx-2 text-white/40 dark:text-white/40 hidden sm:block">
                      /
                    </BreadcrumbSeparator>
                    <BreadcrumbItem className="hidden sm:block">
                      <TooltipProvider>
                        <Tooltip>
                          <TooltipTrigger asChild>
                            <ModelSelector
                              modelsDeployed={modelsDeployed}
                              setModelID={setModelID}
                              setModelName={setModelName}
                            />
                          </TooltipTrigger>
                          <TooltipContent className="bg-white dark:bg-[#2A2A2A] border-gray-200 dark:border-[#7C68FA]/20 text-gray-800 dark:text-white">
                            <p>Select a different model</p>
                          </TooltipContent>
                        </Tooltip>
                      </TooltipProvider>
                    </BreadcrumbItem>
                    <BreadcrumbSeparator className="mx-1 md:mx-2 text-white/40 dark:text-white/40 hidden sm:block">
                      /
                    </BreadcrumbSeparator>
                    <BreadcrumbItem>
                      <TooltipProvider>
                        <Tooltip>
                          <TooltipTrigger asChild>
                            <BreadcrumbPage className="text-[#7C68FA] dark:text-[#7C68FA] font-bold hover:text-[#7C68FA]/80 dark:hover:text-[#7C68FA]/80 transition-colors duration-300 truncate max-w-[80px] sm:max-w-full">
                              {modelName}
                            </BreadcrumbPage>
                          </TooltipTrigger>
                          <TooltipContent className="bg-white dark:bg-[#2A2A2A] border-gray-200 dark:border-[#7C68FA]/20 text-gray-800 dark:text-white">
                            <p>Current selected model</p>
                          </TooltipContent>
                        </Tooltip>
                      </TooltipProvider>
                    </BreadcrumbItem>
                  </>
                )}
              </BreadcrumbList>
            </Breadcrumb>
          </div>

          {/* Show only model name on mobile next to logo */}
          {modelsDeployed.length > 0 && isMobileView && (
            <span className="text-[#7C68FA] dark:text-[#7C68FA] font-bold truncate max-w-[120px] ml-2 text-sm">
              {modelName}
            </span>
          )}
        </div>

        {/* Mobile hamburger menu button */}
        {isMobileView && (
          <Button variant="ghost" size="sm" onClick={toggleMobileMenu} className="md:hidden">
            <Menu className="h-4 w-4" />
          </Button>
        )}
      </div>

      {/* Mobile dropdown menu - redesigned to match the screenshot */}
      {isMobileView && showMobileMenu && (
        <div className="mt-2 w-full space-y-2 md:hidden bg-[#1E1E1E] p-3 rounded-md border border-[#7C68FA]/20">
          {/* App Title */}
          <div className="flex items-center justify-between mb-3">
            <div className="flex items-center">
<<<<<<< HEAD
              <ImageWithFallback src={logo} alt="TT Logo" className="h-6 w-auto mr-2" />
=======
              <ImageWithFallback src={ttLogo} alt="TT Logo" className="h-6 w-auto mr-2" />
>>>>>>> 3df0ac0c
              <span className="text-white text-base font-bold">AI Playground</span>
            </div>
            <Button variant="ghost" size="sm" onClick={toggleMobileMenu} className="text-white">
              <X className="h-4 w-4" />
            </Button>
          </div>

          {/* Navigation Menu */}
          <div className="space-y-2">
            {/* Home */}
            <Link
              to="/"
              className={`flex items-center p-2 rounded-md ${isHistoryPanelOpen ? "bg-[#7C68FA]/20 border-l-4 border-[#7C68FA]" : "hover:bg-[#2A2A2A]"}`}
              onClick={() => setShowMobileMenu(false)}
            >
              <Home className="h-4 w-4 mr-2 text-white" />
              <span className="text-white text-sm">Home</span>
            </Link>

            {/* RAG Management */}
            <Link
              to="/rag-management"
              className="flex items-center p-2 rounded-md hover:bg-[#2A2A2A]"
              onClick={() => setShowMobileMenu(false)}
            >
              <Database className="h-4 w-4 mr-2 text-white" />
              <span className="text-white text-sm">RAG Management</span>
            </Link>

            {/* Chat UI */}
            <Link
              to="/chat-ui"
              className="flex items-center p-2 rounded-md bg-[#7C68FA]/50 border-l-4 border-[#7C68FA]"
              onClick={() => setShowMobileMenu(false)}
            >
              <svg
                className="h-4 w-4 mr-2 text-white"
                viewBox="0 0 24 24"
                fill="none"
                xmlns="http://www.w3.org/2000/svg"
              >
                <path
                  d="M21 12C21 16.9706 16.9706 21 12 21C10.2289 21 8.57736 20.4884 7.17317 19.605L3 21L4.39499 16.8268C3.51156 15.4226 3 13.7711 3 12C3 7.02944 7.02944 3 12 3C16.9706 3 21 7.02944 21 12Z"
                  stroke="currentColor"
                  strokeWidth="2"
                  strokeLinecap="round"
                  strokeLinejoin="round"
                />
                <circle cx="12" cy="12" r="1" fill="currentColor" />
                <circle cx="16" cy="12" r="1" fill="currentColor" />
                <circle cx="8" cy="12" r="1" fill="currentColor" />
              </svg>
              <span className="text-white text-sm">Chat</span>
            </Link>

            {/* Object Detection */}
            <Link
              to="/object-detection"
              className="flex items-center p-2 rounded-md hover:bg-[#2A2A2A]"
              onClick={() => setShowMobileMenu(false)}
            >
              <Eye className="h-4 w-4 mr-2 text-white" />
              <span className="text-white text-sm">Object Detection</span>
            </Link>

            {/* Logs */}
            <Link
              to="/logs"
              className="flex items-center p-2 rounded-md hover:bg-[#2A2A2A]"
              onClick={() => setShowMobileMenu(false)}
            >
              <Mic className="h-4 w-4 mr-2 text-white" />
              <span className="text-white text-sm">Logs</span>
            </Link>
          </div>

          {/* Panel Status */}
          <div className="mt-4 border-t border-[#7C68FA]/20 pt-3">
            <div className="flex items-center justify-between">
              <span className="text-white text-xs font-medium">History Panel</span>
              <div className="flex items-center">
                <span className="text-white text-xs mr-2">
                  {isHistoryPanelOpen ? "Open" : "Closed"}
                </span>
                <Button
                  variant={isHistoryPanelOpen ? "default" : "outline"}
                  size="sm"
                  onClick={() => setIsHistoryPanelOpen(!isHistoryPanelOpen)}
                  className={
                    isHistoryPanelOpen
                      ? "bg-[#7C68FA] hover:bg-[#7C68FA]/80 text-xs h-7"
                      : "border-[#7C68FA]/50 text-white text-xs h-7"
                  }
                >
                  <PanelRight className="h-3 w-3 mr-1" />
                  {isHistoryPanelOpen ? "Close" : "Open"}
                </Button>
              </div>
            </div>
          </div>

          {/* Model and RAG Selection */}
          <div className="mt-3 space-y-2">
            {modelsDeployed.length > 0 && (
              <div>
                <span className="text-white text-xs font-medium block mb-1">Current Model</span>
                <Select
                  value={modelName || ""}
                  onValueChange={(v) => {
                    const model = modelsDeployed.find((m) => m.name === v);
                    if (model) {
                      setModelID(model.id);
                      setModelName(model.name);
                    }
                  }}
                >
                  <SelectTrigger className="w-full bg-[#2A2A2A] border-[#7C68FA]/20 text-white text-xs h-8">
                    <SelectValue placeholder="Select model" />
                  </SelectTrigger>
                  <SelectContent className="bg-[#2A2A2A] border-[#7C68FA]/20">
                    {modelsDeployed.map((model) => (
                      <SelectItem
                        key={model.id}
                        value={model.name}
                        className="text-white hover:bg-[#7C68FA]/20 text-xs"
                      >
                        {model.name}
                      </SelectItem>
                    ))}
                  </SelectContent>
                </Select>
              </div>
            )}

            <div>
              <span className="text-white text-xs font-medium block mb-1">RAG Context</span>
              <ForwardedSelect
                value={
                  ragDatasource
                    ? ragDatasource.id === "special-all"
                      ? "special-all"
                      : ragDatasource.name
                    : ""
                }
                onValueChange={(v) => {
                  if (v === "remove") {
                    setRagDatasource(undefined);
                  } else if (v === "special-all") {
                    setRagDatasource(allCollectionsOption);
                  } else {
                    const dataSource = ragDataSources.find((rds) => rds.name === v);
                    if (dataSource) {
                      setRagDatasource(dataSource);
                    }
                  }
                }}
                ragDataSources={ragDataSources}
              >
                <SelectContent className="bg-white dark:bg-[#2A2A2A] border-gray-200 dark:border-[#7C68FA]/20 text-xs">
                  <SelectGroup>
                    <SelectLabel className="text-gray-500 dark:text-white/70">
                      Special Options
                    </SelectLabel>
                    <SelectItem
                      value="special-all"
                      className="text-gray-800 dark:text-white hover:bg-gray-100 dark:hover:bg-[#7C68FA]/20 flex items-center"
                    >
                      <Search className="h-4 w-4 mr-2 inline-block" />
                      <span>All Collections</span>
                    </SelectItem>
                  </SelectGroup>

                  <SelectGroup>
                    <SelectLabel className="text-gray-500 dark:text-white/70 mt-2">
                      Your Collections
                    </SelectLabel>
                    {Array.isArray(ragDataSources) &&
                      ragDataSources.map((c) => (
                        <SelectItem
                          key={c.id}
                          value={c.name}
                          className={`text-gray-800 dark:text-white hover:bg-gray-100 dark:hover:bg-[#7C68FA]/20 ${
                            ragDatasource?.name === c.name && ragDatasource.id !== "special-all"
                              ? "bg-[#7C68FA]/10"
                              : ""
                          }`}
                        >
                          <div className="flex items-center gap-2">
                            <Database className="h-4 w-4 text-gray-500 dark:text-gray-400" />
                            <div className="flex flex-col">
                              <span className="font-medium">{c.name}</span>
                              {c.metadata?.last_uploaded_document && (
                                <span className="text-xs text-gray-500 dark:text-gray-400">
                                  Last updated: {c.metadata.last_uploaded_document}
                                </span>
                              )}
                              {c.metadata?.embedding_func_name && (
                                <span className="text-xs text-gray-500 dark:text-gray-400">
                                  Model: {c.metadata.embedding_func_name}
                                </span>
                              )}
                            </div>
                          </div>
                        </SelectItem>
                      ))}
                  </SelectGroup>

                  {ragDatasource && (
                    <SelectItem
                      value="remove"
                      className="text-red-500 hover:bg-red-100 dark:hover:bg-red-900/20 mt-2"
                    >
                      <span className="flex items-center">
                        <X className="mr-2 h-4 w-4" />
                        Remove RAG context
                      </span>
                    </SelectItem>
                  )}
                </SelectContent>
              </ForwardedSelect>
            </div>

<<<<<<< HEAD
            {modelsDeployed.length > 0 && (
              <div>
                <span className="text-white text-xs font-medium block mb-1">AI Agent</span>
                <ForwardedAISelect
                  value={selectedAIAgent || ""}
                  onValueChange={handleAgentSelection}
                >
                  <SelectContent className="bg-white dark:bg-[#2A2A2A] border-gray-200 dark:border-[#7C68FA]/20 text-xs">
                    <SelectItem
                      value="search-agent"
                      className="text-white hover:bg-[#7C68FA]/20 text-xs"
                    >
                      Search Agent
=======
            <div>
              <span className="text-white text-xs font-medium block mb-1">AI Agent</span>
              <ForwardedAISelect value={selectedAIAgent || ""} onValueChange={handleAgentSelection}>
                <SelectContent className="bg-[#2A2A2A] border-[#7C68FA]/20 text-xs">
                  <SelectItem
                    value="search-agent"
                    className="text-white hover:bg-[#7C68FA]/20 text-xs"
                  >
                    <div className="flex items-center gap-2">
                      <Bot className="h-4 w-4" />
                      <span>Search Agent</span>
                    </div>
                  </SelectItem>

                  {selectedAIAgent && (
                    <SelectItem value="remove" className="text-red-500 hover:bg-red-900/20 text-xs">
                      <span className="flex items-center">
                        <X className="mr-2 h-3 w-3" />
                        Remove AI Agent
                      </span>
>>>>>>> 3df0ac0c
                    </SelectItem>
                  )}
                </SelectContent>
              </ForwardedAISelect>
            </div>
          </div>

          {/* Add Settings to mobile menu */}
          <button
            onClick={() => {
              setIsSettingsOpen(true);
              setShowMobileMenu(false);
            }}
            className="flex items-center p-2 rounded-md hover:bg-[#2A2A2A] w-full"
          >
            <Sliders className="h-4 w-4 mr-2 text-white" />
            <span className="text-white text-sm">Model Parameters</span>
          </button>
        </div>
      )}

      {/* Desktop control elements */}
      <div className="hidden md:flex items-center space-x-4">
        <div className="flex items-center space-x-4">
          {/* RAG Selector */}
          <TooltipProvider>
            <Tooltip>
              <TooltipTrigger asChild>
                <ForwardedSelect
                  value={
                    ragDatasource
                      ? ragDatasource.id === "special-all"
                        ? "special-all"
                        : ragDatasource.name
                      : ""
                  }
                  onValueChange={(v) => {
                    if (v === "remove") {
                      setRagDatasource(undefined);
                    } else if (v === "special-all") {
                      setRagDatasource(allCollectionsOption);
                    } else {
                      const dataSource = ragDataSources.find((rds) => rds.name === v);
                      if (dataSource) {
                        setRagDatasource(dataSource);
                      }
                    }
                  }}
                  ragDataSources={ragDataSources}
                >
                  <SelectContent className="bg-white dark:bg-[#2A2A2A] border-gray-200 dark:border-[#7C68FA]/20">
                    <SelectGroup>
                      <SelectLabel className="text-gray-500 dark:text-white/70">
                        Special Options
                      </SelectLabel>
                      <SelectItem
                        value="special-all"
                        className="text-gray-800 dark:text-white hover:bg-gray-100 dark:hover:bg-[#7C68FA]/20 flex items-center"
                      >
                        <Search className="h-4 w-4 mr-2 inline-block" />
                        <span>All Collections</span>
                      </SelectItem>
                    </SelectGroup>

                    <SelectGroup>
                      <SelectLabel className="text-gray-500 dark:text-white/70 mt-2">
                        Your Collections
                      </SelectLabel>
                      {Array.isArray(ragDataSources) &&
                        ragDataSources.map((c) => (
                          <SelectItem
                            key={c.id}
                            value={c.name}
                            className={`text-gray-800 dark:text-white hover:bg-gray-100 dark:hover:bg-[#7C68FA]/20 ${
                              ragDatasource?.name === c.name && ragDatasource.id !== "special-all"
                                ? "bg-[#7C68FA]/10"
                                : ""
                            }`}
                          >
                            <div className="flex items-center gap-2">
                              <Database className="h-4 w-4 text-gray-500 dark:text-gray-400" />
                              <div className="flex flex-col">
                                <span className="font-medium">{c.name}</span>
                                {c.metadata?.last_uploaded_document && (
                                  <span className="text-xs text-gray-500 dark:text-gray-400">
                                    Last updated: {c.metadata.last_uploaded_document}
                                  </span>
                                )}
                                {c.metadata?.embedding_func_name && (
                                  <span className="text-xs text-gray-500 dark:text-gray-400">
                                    Model: {c.metadata.embedding_func_name}
                                  </span>
                                )}
                              </div>
                            </div>
                          </SelectItem>
                        ))}
                    </SelectGroup>

                    {ragDatasource && (
                      <SelectItem
                        value="remove"
                        className="text-red-500 hover:bg-red-100 dark:hover:bg-red-900/20 mt-2"
                      >
                        <span className="flex items-center">
                          <X className="mr-2 h-4 w-4" />
                          Remove RAG context
                        </span>
                      </SelectItem>
                    )}
                  </SelectContent>
                </ForwardedSelect>
              </TooltipTrigger>
              <TooltipContent className="bg-white dark:bg-[#2A2A2A] border-gray-200 dark:border-[#7C68FA]/20 text-gray-800 dark:text-white">
                <p>
                  {!ragDatasource
                    ? "Select RAG context"
                    : ragDatasource.id === "special-all"
                      ? "Currently querying all collections"
                      : "Change or remove RAG context"}
                </p>
              </TooltipContent>
            </Tooltip>
          </TooltipProvider>

          {/* AI Agent Selector - Always show regardless of deployed models */}
          <TooltipProvider>
            <Tooltip>
              <TooltipTrigger asChild>
                <ForwardedAISelect
                  value={selectedAIAgent || ""}
                  onValueChange={handleAgentSelection}
                >
                  <SelectContent className="bg-white dark:bg-[#2A2A2A] border-gray-200 dark:border-[#7C68FA]/20">
                    <SelectItem
                      value="search-agent"
                      className="text-gray-800 dark:text-white hover:bg-gray-100 dark:hover:bg-[#7C68FA]/20"
                    >
                      <div className="flex items-center gap-2">
                        <Bot className="h-4 w-4" />
                        <span>Search Agent</span>
                      </div>
                    </SelectItem>

                    {selectedAIAgent && (
                      <SelectItem
                        value="remove"
                        className="text-red-500 hover:bg-red-100 dark:hover:bg-red-900/20"
                      >
                        <span className="flex items-center">
                          <X className="mr-2 h-4 w-4" />
                          Remove AI Agent
                        </span>
                      </SelectItem>
<<<<<<< HEAD

                      {selectedAIAgent && (
                        <SelectItem
                          value="remove"
                          className="text-red-500 hover:bg-red-100 dark:hover:bg-red-900/20"
                        >
                          <span className="flex items-center">
                            <X className="mr-2 h-4 w-4" />
                            Remove AI Agent
                          </span>
                        </SelectItem>
                      )}
                    </SelectContent>
                  </ForwardedAISelect>
                </TooltipTrigger>
                <TooltipContent className="bg-white dark:bg-[#2A2A2A] border-gray-200 dark:border-[#7C68FA]/20 text-gray-800 dark:text-white">
                  <p>{selectedAIAgent ? "Change or remove AI agent" : "Select AI Agent"}</p>
                </TooltipContent>
              </Tooltip>
            </TooltipProvider>
          )}
=======
                    )}
                  </SelectContent>
                </ForwardedAISelect>
              </TooltipTrigger>
              <TooltipContent className="bg-white dark:bg-[#2A2A2A] border-gray-200 dark:border-[#7C68FA]/20 text-gray-800 dark:text-white">
                <p>{selectedAIAgent ? "Change or remove AI agent" : "Select AI Agent"}</p>
              </TooltipContent>
            </Tooltip>
          </TooltipProvider>
>>>>>>> 3df0ac0c

          {/* Settings Button */}
          <TooltipProvider>
            <Tooltip>
              <TooltipTrigger asChild>
                <Button
                  variant="ghost"
                  size="icon"
                  onClick={() => setIsSettingsOpen(!isSettingsOpen)}
                  className={cn(
                    "text-gray-600 dark:text-gray-400 hover:text-gray-900 dark:hover:text-white",
                    isSettingsOpen && "bg-[#7C68FA]/10 text-[#7C68FA] dark:text-[#7C68FA]"
                  )}
                >
                  <Sliders className="h-4 w-4" />
                </Button>
              </TooltipTrigger>
              <TooltipContent className="bg-white dark:bg-[#2A2A2A] border-gray-200 dark:border-[#7C68FA]/20 text-gray-800 dark:text-white">
                <p>Model Parameters</p>
              </TooltipContent>
            </Tooltip>
          </TooltipProvider>
        </div>
      </div>
    </div>
  );
}<|MERGE_RESOLUTION|>--- conflicted
+++ resolved
@@ -44,11 +44,7 @@
   Sliders,
   Bot,
 } from "lucide-react";
-<<<<<<< HEAD
 import logo from "../../assets/logo/tt_logo.svg";
-=======
-// import { Skeleton } from "../ui/skeleton";
->>>>>>> 3df0ac0c
 import { ImageWithFallback } from "../ui/ImageWithFallback";
 import { cn } from "../../lib/utils";
 import ttLogo from "../../assets/logo/tt_logo.svg";
@@ -150,11 +146,7 @@
           <div className="p-3 flex flex-col gap-2">
             <div className="flex items-center gap-2">
               <Search className="h-5 w-5 text-[#7C68FA]" />
-<<<<<<< HEAD
               <span className="font-medium text-gray-900 dark:text-white">Search All Collections</span>
-=======
-              <span className="font-medium text-white">Search All Collections</span>
->>>>>>> 3df0ac0c
             </div>
             <div className="flex items-center gap-1 text-[#7C68FA] bg-[#7C68FA]/10 px-2 py-1 rounded-full text-sm">
               <Database className="h-4 w-4" />
@@ -193,11 +185,7 @@
         <>
           <SelectSeparator className="my-2 bg-gray-200 dark:bg-gray-800" />
           <div className="px-2 pb-2">
-<<<<<<< HEAD
             <SelectItem value="remove" className="text-red-500 hover:bg-red-50 dark:hover:bg-red-500/10 rounded-lg">
-=======
-            <SelectItem value="remove" className="text-red-400 hover:bg-red-500/10 rounded-lg">
->>>>>>> 3df0ac0c
               <div className="flex items-center gap-2">
                 <X className="h-4 w-4 text-red-500" />
                 <span>Remove Context</span>
@@ -286,11 +274,7 @@
       <div className="flex items-center w-full md:w-auto justify-between md:justify-start">
         <div className="flex items-center">
           {/* Logo - Mobile Only */}
-<<<<<<< HEAD
           <ImageWithFallback src={logo} alt="TT Logo" className="h-6 w-auto mr-2 md:hidden" />
-=======
-          <ImageWithFallback src={ttLogo} alt="TT Logo" className="h-6 w-auto mr-2 md:hidden" />
->>>>>>> 3df0ac0c
 
           {/* Only show panel toggle and breadcrumb on desktop */}
           <div className="hidden md:flex items-center">
@@ -420,11 +404,7 @@
           {/* App Title */}
           <div className="flex items-center justify-between mb-3">
             <div className="flex items-center">
-<<<<<<< HEAD
               <ImageWithFallback src={logo} alt="TT Logo" className="h-6 w-auto mr-2" />
-=======
-              <ImageWithFallback src={ttLogo} alt="TT Logo" className="h-6 w-auto mr-2" />
->>>>>>> 3df0ac0c
               <span className="text-white text-base font-bold">AI Playground</span>
             </div>
             <Button variant="ghost" size="sm" onClick={toggleMobileMenu} className="text-white">
@@ -647,7 +627,6 @@
               </ForwardedSelect>
             </div>
 
-<<<<<<< HEAD
             {modelsDeployed.length > 0 && (
               <div>
                 <span className="text-white text-xs font-medium block mb-1">AI Agent</span>
@@ -661,28 +640,6 @@
                       className="text-white hover:bg-[#7C68FA]/20 text-xs"
                     >
                       Search Agent
-=======
-            <div>
-              <span className="text-white text-xs font-medium block mb-1">AI Agent</span>
-              <ForwardedAISelect value={selectedAIAgent || ""} onValueChange={handleAgentSelection}>
-                <SelectContent className="bg-[#2A2A2A] border-[#7C68FA]/20 text-xs">
-                  <SelectItem
-                    value="search-agent"
-                    className="text-white hover:bg-[#7C68FA]/20 text-xs"
-                  >
-                    <div className="flex items-center gap-2">
-                      <Bot className="h-4 w-4" />
-                      <span>Search Agent</span>
-                    </div>
-                  </SelectItem>
-
-                  {selectedAIAgent && (
-                    <SelectItem value="remove" className="text-red-500 hover:bg-red-900/20 text-xs">
-                      <span className="flex items-center">
-                        <X className="mr-2 h-3 w-3" />
-                        Remove AI Agent
-                      </span>
->>>>>>> 3df0ac0c
                     </SelectItem>
                   )}
                 </SelectContent>
@@ -837,7 +794,6 @@
                           Remove AI Agent
                         </span>
                       </SelectItem>
-<<<<<<< HEAD
 
                       {selectedAIAgent && (
                         <SelectItem
@@ -859,17 +815,6 @@
               </Tooltip>
             </TooltipProvider>
           )}
-=======
-                    )}
-                  </SelectContent>
-                </ForwardedAISelect>
-              </TooltipTrigger>
-              <TooltipContent className="bg-white dark:bg-[#2A2A2A] border-gray-200 dark:border-[#7C68FA]/20 text-gray-800 dark:text-white">
-                <p>{selectedAIAgent ? "Change or remove AI agent" : "Select AI Agent"}</p>
-              </TooltipContent>
-            </Tooltip>
-          </TooltipProvider>
->>>>>>> 3df0ac0c
 
           {/* Settings Button */}
           <TooltipProvider>
