--- conflicted
+++ resolved
@@ -6,14 +6,11 @@
 import { MainContent } from "@/src/components/speechToText/mainContent";
 import { SidebarProvider, SidebarTrigger } from "@/src/components/ui/sidebar";
 import { Card } from "../ui/card";
-<<<<<<< HEAD
 import { useLocation } from "react-router-dom";
 import { customToast } from "../CustomToaster";
-=======
 import { Mic, MessageSquare } from "lucide-react";
 import { Button } from "@/src/components/ui/button";
 import { cn } from "../../lib/utils";
->>>>>>> 3be0c758
 
 interface Transcription {
   id: string;
@@ -153,19 +150,12 @@
               <AppSidebar
                 conversations={conversations}
                 selectedConversation={selectedConversation}
-<<<<<<< HEAD
-                onNewTranscription={handleNewTranscription}
-                isRecording={isRecording}
-                setIsRecording={setIsRecording}
-                modelID={modelID}
-=======
                 onSelectConversation={(id) => {
                   setSelectedConversation(id);
                   setIsRecording(false);
                   setShowRecordingInterface(false);
                 }}
                 onNewConversation={handleNewConversation}
->>>>>>> 3be0c758
               />
             </div>
 
@@ -226,6 +216,7 @@
                   setIsRecording={setIsRecording}
                   showRecordingInterface={showRecordingInterface}
                   setShowRecordingInterface={setShowRecordingInterface}
+                  modelID={modelID}
                 />
               </div>
             </div>
