--- conflicted
+++ resolved
@@ -284,32 +284,6 @@
                 <NavigationMenuItem
                   className={`${isVerticalLayout ? "w-full flex justify-center" : ""}`}
                 >
-<<<<<<< HEAD
-                  {isChatUI ? (
-                    <Tooltip>
-                      <TooltipTrigger asChild>
-                        <AnimatedIcon
-                          icon={FileText}
-                          className={`mr-2 ${iconColor} transition-colors duration-300 ease-in-out hover:text-TT-purple`}
-                        />
-                      </TooltipTrigger>
-                      <TooltipContent>
-                        <p>Logs</p>
-                      </TooltipContent>
-                    </Tooltip>
-                  ) : (
-                    <>
-                      <AnimatedIcon
-                        icon={FileText}
-                        className={`mr-2 ${iconColor} transition-colors duration-300 ease-in-out hover:text-TT-purple`}
-                      />
-                      <span>Logs</span>
-                    </>
-                  )}
-                </NavLink>
-              </NavigationMenuItem>
-              {!isChatUI && (
-=======
                   <NavLink
                     to="/logs"
                     className={({ isActive }) => getNavLinkClass(isActive)}
@@ -443,31 +417,15 @@
                     <p>Toggle Dark/Light Mode</p>
                   </TooltipContent>
                 </Tooltip>
->>>>>>> 82368553
                 <Separator
                   className="h-6 w-px bg-zinc-400"
                   orientation="vertical"
                 />
                 <Tooltip>
                   <TooltipTrigger asChild>
-<<<<<<< HEAD
-                    <button
-                      onClick={handleChatUIClick}
-                      className={`${getNavLinkClass(false, true)} ${
-                        models.length > 0 ? "" : "opacity-50 cursor-not-allowed"
-                      }`}
-                    >
-                      <AnimatedIcon
-                        icon={BotMessageSquare}
-                        className={`mr-2 ${iconColor} transition-colors duration-300 ease-in-out hover:text-TT-purple`}
-                      />
-                      {!isChatUI && <span>Chat UI</span>}
-                    </button>
-=======
                     <div>
                       <ResetIcon onReset={handleReset} />
                     </div>
->>>>>>> 82368553
                   </TooltipTrigger>
                   <TooltipContent>
                     <p>Reset Board</p>
@@ -479,24 +437,9 @@
                 />
                 <Tooltip>
                   <TooltipTrigger asChild>
-<<<<<<< HEAD
-                    <button
-                      onClick={handleObjectDetectionClick}
-                      className={`${getNavLinkClass(false)} ${
-                        models.length > 0 ? "" : "opacity-50 cursor-not-allowed"
-                      }`}
-                    >
-                      <AnimatedIcon
-                        icon={Eye}
-                        className={`mr-2 ${iconColor} transition-colors duration-300 ease-in-out hover:text-TT-purple`}
-                      />
-                      {!isChatUI && <span>Object Detection</span>}
-                    </button>
-=======
                     <div>
                       <HelpIcon toggleSidebar={handleToggleSidebar} />
                     </div>
->>>>>>> 82368553
                   </TooltipTrigger>
                   <TooltipContent side="left" align="center">
                     <p>Get Help</p>
