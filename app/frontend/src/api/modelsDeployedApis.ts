--- conflicted
+++ resolved
@@ -65,6 +65,7 @@
 
 export const ModelType = {
   ChatModel: "ChatModel",
+  ImageGeneration: "ImageGeneration",
   ImageGeneration: "ImageGeneration",
   ObjectDetectionModel: "ObjectDetectionModel",
   SpeechRecognitionModel: "SpeechRecognitionModel",
@@ -220,11 +221,7 @@
 export const getDestinationFromModelType = (modelType: string): string => {
   switch (modelType) {
     case ModelType.ChatModel:
-<<<<<<< HEAD
       return "/chat";
-=======
-      return "/chat-ui";
->>>>>>> 696e9b2e
     case ModelType.ImageGeneration:
       return "/image-generation";
     case ModelType.ObjectDetectionModel:
@@ -237,7 +234,6 @@
 };
 
 export const getModelTypeFromName = (modelName: string): string => {
-<<<<<<< HEAD
   var modelType: string;
   if (modelName.toLowerCase().includes("yolo")) {
     modelType = ModelType.ObjectDetectionModel;
@@ -245,15 +241,6 @@
     modelType = ModelType.ImageGeneration;
   } else if (modelName.toLowerCase().includes("whisper")) {
     modelType = ModelType.SpeechRecognitionModel;
-=======
-  // TODO: remove this hack once we enumerate the types of models #<ISSUE_NUMBER>
-  // this should eventually become a switch-case statement
-  var modelType: string;
-  if (modelName.includes("yolo")) {
-    modelType = ModelType.ObjectDetectionModel;
-  } else if (modelName.includes("diffusion")) {
-    modelType = ModelType.ImageGeneration;
->>>>>>> 696e9b2e
   } else {
     modelType = ModelType.ChatModel;
   }
