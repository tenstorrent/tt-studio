// SPDX-License-Identifier: Apache-2.0
// SPDX-FileCopyrightText: © 2025 Tenstorrent AI ULC
import { BrowserRouter as Router, Routes, Route } from "react-router-dom";
import NavBar from "../components/NavBar";
import { RefreshProvider } from "../providers/RefreshContext";
import { ModelsProvider } from "../providers/ModelsContext";
<<<<<<< HEAD
import { getRoutes } from "./route-config";

// Define a layout component
const MainLayout = ({ children }: { children: React.ReactNode }) => (
  <>
    <NavBar />
    <div className="main-content ">{children}</div>
  </>
);
=======
import RagManagement from "../components/rag/RagManagement";
import LogsPage from "../pages/LogsPage";
import ObjectDetectionPage from "../pages/ObjectDetectionPage";
import ImageGenPage from "../pages/ImageGenPage";
import NotFoundPage from "../pages/NotFoundPage";
>>>>>>> 696e9b2e

const AppRouter = () => {
  // Get routes from configuration
  const routes = getRoutes();

  // Log environment variables for debugging
  console.log(
    "isDeployedEnabled",
    import.meta.env.VITE_ENABLE_DEPLOYED === "true"
  );

  return (
    <RefreshProvider>
      <ModelsProvider>
        <Router>
          <Routes>
<<<<<<< HEAD
            {routes
              .filter((route) => route.condition !== false)
              .map((route) => (
                <Route
                  key={route.path}
                  path={route.path}
                  element={<MainLayout>{route.element}</MainLayout>}
                />
              ))}
=======
            <Route path="/" element={<HomePage />} />
            <Route path="/models-deployed" element={<ModelsDeployed />} />
            <Route path="/chat-ui" element={<ChatUI />} />
            <Route path="/rag-management" element={<RagManagement />} />
            <Route path="/logs" element={<LogsPage />} />
            <Route path="/object-detection" element={<ObjectDetectionPage />} />
            <Route path="/image-generation" element={<ImageGenPage />} />
            <Route path="*" element={<NotFoundPage />} />
>>>>>>> 696e9b2e
          </Routes>
        </Router>
      </ModelsProvider>
    </RefreshProvider>
  );
};

export default AppRouter;<|MERGE_RESOLUTION|>--- conflicted
+++ resolved
@@ -4,7 +4,6 @@
 import NavBar from "../components/NavBar";
 import { RefreshProvider } from "../providers/RefreshContext";
 import { ModelsProvider } from "../providers/ModelsContext";
-<<<<<<< HEAD
 import { getRoutes } from "./route-config";
 
 // Define a layout component
@@ -14,13 +13,8 @@
     <div className="main-content ">{children}</div>
   </>
 );
-=======
-import RagManagement from "../components/rag/RagManagement";
-import LogsPage from "../pages/LogsPage";
-import ObjectDetectionPage from "../pages/ObjectDetectionPage";
 import ImageGenPage from "../pages/ImageGenPage";
 import NotFoundPage from "../pages/NotFoundPage";
->>>>>>> 696e9b2e
 
 const AppRouter = () => {
   // Get routes from configuration
@@ -37,7 +31,6 @@
       <ModelsProvider>
         <Router>
           <Routes>
-<<<<<<< HEAD
             {routes
               .filter((route) => route.condition !== false)
               .map((route) => (
@@ -47,16 +40,8 @@
                   element={<MainLayout>{route.element}</MainLayout>}
                 />
               ))}
-=======
-            <Route path="/" element={<HomePage />} />
-            <Route path="/models-deployed" element={<ModelsDeployed />} />
-            <Route path="/chat-ui" element={<ChatUI />} />
-            <Route path="/rag-management" element={<RagManagement />} />
-            <Route path="/logs" element={<LogsPage />} />
-            <Route path="/object-detection" element={<ObjectDetectionPage />} />
             <Route path="/image-generation" element={<ImageGenPage />} />
             <Route path="*" element={<NotFoundPage />} />
->>>>>>> 696e9b2e
           </Routes>
         </Router>
       </ModelsProvider>
