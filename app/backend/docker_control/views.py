--- conflicted
+++ resolved
@@ -172,17 +172,7 @@
             weights_id = request.data.get("weights_id")
             impl = model_implmentations[impl_id]
             response = run_container(impl, weights_id)
-<<<<<<< HEAD
-            if os.getenv("TAVILY_API_KEY") == "your-tavily-api-key":
-                agent_api_key_set = False 
-            else:
-                agent_api_key_set = True
-            # Commenting out because agent container is not needed for chat models
-            # if impl.model_type == ModelTypes.CHAT and agent_api_key_set:
-            #     run_agent_container(response["container_name"], response["port_bindings"], impl) # run agent container that maps to appropriate LLM container
-=======
-            
->>>>>>> 3a1e1d8c
+            
             return Response(response, status=status.HTTP_201_CREATED)
         else:
             return Response(serializer.errors, status=status.HTTP_400_BAD_REQUEST)
