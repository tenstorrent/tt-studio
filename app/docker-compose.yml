--- conflicted
+++ resolved
@@ -6,16 +6,11 @@
   tt_studio_backend:
     #! hostnames must not contain underscores
     hostname: tt-studio-backend-api
-<<<<<<< HEAD
-    # Container name and image are defined in mode-specific override files
-    build: ./backend
-=======
     image: ghcr.io/tenstorrent/tt-studio/backend:v0.0.0
     build: 
       context: ./backend
       args:
         - VITE_ENABLE_DEPLOYED=${VITE_ENABLE_DEPLOYED}
->>>>>>> 7cfca97a
     #* DEV: Uncomment devices to use Tenstorrent hardware
     # devices:
     #* mounts all tenstorrent devices to backend container
