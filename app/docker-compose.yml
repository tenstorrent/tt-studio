--- conflicted
+++ resolved
@@ -47,11 +47,10 @@
       - RAG_ADMIN_PASSWORD
       - CLOUD_SPEECH_RECOGNITION_URL
       - CLOUD_SPEECH_RECOGNITION_AUTH_TOKEN
-<<<<<<< HEAD
       - CLOUD_STABLE_DIFFUSION_URL
       - CLOUD_STABLE_DIFFUSION_AUTH_TOKEN
-=======
->>>>>>> 0014ade6
+      - CLOUD_SPEECH_RECOGNITION_URL
+      - CLOUD_SPEECH_RECOGNITION_AUTH_TOKEN
 
     volumes:
       # mounting docker unix socket allows for backend container to run docker cmds
