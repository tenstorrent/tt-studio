--- conflicted
+++ resolved
@@ -316,13 +316,8 @@
     ModelImpl(
         hf_model_id="meta-llama/Llama-3.2-11B-Vision-Instruct",
         image_name="ghcr.io/tenstorrent/tt-inference-server/vllm-llama3-src-dev-ubuntu-20.04-amd64",
-<<<<<<< HEAD
         image_tag="v0.0.1-70206b9cf111-b9564bf364e9",
         device_configurations={DeviceConfigurations.N300x4},
-=======
-        image_tag="v0.0.1-47fb1a2fb6e0-2f33504bad49",
-        device_configurations={DeviceConfigurations.N300x4_WH_ARCH_YAML},
->>>>>>> 82368553
         docker_config=base_docker_config(),
         service_route="/v1/chat/completions",
         setup_type=SetupTypes.TT_INFERENCE_SERVER,
