--- conflicted
+++ resolved
@@ -40,11 +40,10 @@
 CLOUD_YOLOV4_API_AUTH_TOKEN = os.environ.get("CLOUD_YOLOV4_API_AUTH_TOKEN")
 CLOUD_SPEECH_RECOGNITION_URL = os.environ.get("CLOUD_SPEECH_RECOGNITION_URL")
 CLOUD_SPEECH_RECOGNITION_AUTH_TOKEN = os.environ.get("CLOUD_SPEECH_RECOGNITION_AUTH_TOKEN")
-<<<<<<< HEAD
 CLOUD_STABLE_DIFFUSION_URL = os.environ.get("CLOUD_STABLE_DIFFUSION_URL")
 CLOUD_STABLE_DIFFUSION_AUTH_TOKEN = os.environ.get("CLOUD_STABLE_DIFFUSION_AUTH_TOKEN")
-=======
->>>>>>> 0014ade6
+CLOUD_SPEECH_RECOGNITION_URL = os.environ.get("CLOUD_SPEECH_RECOGNITION_URL")
+CLOUD_SPEECH_RECOGNITION_AUTH_TOKEN = os.environ.get("CLOUD_SPEECH_RECOGNITION_AUTH_TOKEN")
 
 class InferenceCloudView(APIView):
     def post(self, request, *args, **kwargs):
@@ -374,7 +373,6 @@
             else:
                 return Response(status=status.HTTP_500_INTERNAL_SERVER_ERROR)
 
-<<<<<<< HEAD
         return Response(inference_data.json(), status=status.HTTP_200_OK)
 
 class ImageGenerationInferenceCloudView(APIView):
@@ -457,6 +455,76 @@
             else:
                 logger.error(f"Unexpected error: {str(http_err)}")
                 return Response(status=status.HTTP_500_INTERNAL_SERVER_ERROR)
-=======
-        return Response(inference_data.json(), status=status.HTTP_200_OK)
->>>>>>> 0014ade6
+
+
+
+class SpeechRecognitionInferenceView(APIView):
+    def post(self, request, *args, **kwargs):
+        """special automatic speec recognition inference view"""
+        data = request.data
+        logger.info(f"{self.__class__.__name__} data:={data}")
+        serializer = InferenceSerializer(data=data)
+        if serializer.is_valid():
+            deploy_id = data.get("deploy_id")
+            audio_file = data.get("file")  # we should only receive 1 file
+            deploy = get_deploy_cache()[deploy_id]
+            internal_url = "http://" + deploy["internal_url"]
+            file = {"file": (audio_file.name, audio_file, audio_file.content_type)}
+            try:
+                headers = {"Authorization": f"Bearer {encoded_jwt}"}
+                inference_data = requests.post(internal_url, files=file, headers=headers, timeout=5)
+                inference_data.raise_for_status()
+            except requests.exceptions.HTTPError as http_err:
+                if inference_data.status_code == status.HTTP_401_UNAUTHORIZED:
+                    return Response(status=status.HTTP_401_UNAUTHORIZED)
+                else:
+                    return Response(status=status.HTTP_500_INTERNAL_SERVER_ERROR)
+
+            return Response(inference_data.json(), status=status.HTTP_200_OK)
+        else:
+            return Response(serializer.errors, status=status.HTTP_400_BAD_REQUEST)
+
+class SpeechRecognitionInferenceCloudView(APIView):
+    def post(self, request, *args, **kwargs):
+        """special inference view that performs special handling for cloud speech recognition"""
+        data = request.data
+        logger.info(f"{self.__class__.__name__} data:={data}")
+        
+        # Get audio file directly instead of using serializer
+        audio_file = data.get("file")
+        if not audio_file:
+            return Response({"error": "file is required"}, status=status.HTTP_400_BAD_REQUEST)
+            
+        # Get deploy_id and handle the case where it's the string "null"
+        deploy_id = data.get("deploy_id")
+        if deploy_id == "null":
+            # Use cloud URL when deploy_id is "null"
+            internal_url = CLOUD_SPEECH_RECOGNITION_URL
+            if not internal_url:
+                return Response(
+                    {"error": "Cloud speech recognition URL not configured"}, 
+                    status=status.HTTP_503_SERVICE_UNAVAILABLE
+                )
+            logger.info(f"Using cloud URL: {internal_url}")
+            headers = {"Authorization": f"Bearer {CLOUD_SPEECH_RECOGNITION_AUTH_TOKEN}"}
+            logger.info(f"Using cloud auth token: {CLOUD_SPEECH_RECOGNITION_AUTH_TOKEN}")
+        else:
+            deploy = get_deploy_cache()[deploy_id]
+            internal_url = "http://" + deploy["internal_url"]
+            headers = {"Authorization": f"Bearer {encoded_jwt}"}
+            
+        file = {"file": (audio_file.name, audio_file, audio_file.content_type)}
+        
+        try:
+            # log request
+            logger.info(f"internal_url:={internal_url}")
+            logger.info(f"headers:={headers}")
+            inference_data = requests.post(internal_url, files=file, headers=headers, timeout=5)
+            inference_data.raise_for_status()
+        except requests.exceptions.HTTPError as http_err:
+            if inference_data.status_code == status.HTTP_401_UNAUTHORIZED:
+                return Response(status=status.HTTP_401_UNAUTHORIZED)
+            else:
+                return Response(status=status.HTTP_500_INTERNAL_SERVER_ERROR)
+
+        return Response(inference_data.json(), status=status.HTTP_200_OK)